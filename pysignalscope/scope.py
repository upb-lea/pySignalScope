"""Classes and methods to process scope data (from real scopes or from simulation tools) like in a real scope."""
# python libraries
import copy
import os.path
import logging
from typing import Union, List, Tuple, Optional, Any
import pickle

# 3rd party libraries
import numpy as np
from matplotlib import pyplot as plt
from lecroyutils.control import LecroyScope
from scipy import signal
from findiff import FinDiff

# own libraries
import pysignalscope.functions as functions
from pysignalscope.logconfig import setup_logging
from pysignalscope.scope_dataclass import Channel
from pysignalscope.channelshift import ScopeChShift as scope_ch_shift

# - Logging setup ---------------------------------------------------------------------------------
setup_logging()

# Modul name für static methods
class_modulename = "scope"

# - Class definition ------------------------------------------------------------------------------

class Scope:
    """Class to share scope figures in a special format, to keep labels, units and voltages belonging to a certain curve."""

    @staticmethod
<<<<<<< HEAD
    def generate_channel(channel_time: Union[List[float], np.ndarray], channel_data: Union[List[float], np.ndarray],
                         channel_label: Optional[str] = None, channel_unit: Optional[str] = None, channel_color: Optional[str] = None,
                         channel_source: Optional[str] = None, channel_linestyle: Optional[str] = None) -> Channel:
=======
    def generate_scope_object(channel_time: Union[List[float], np.ndarray], channel_data: Union[List[float], np.ndarray],
                              channel_label: Optional[str] = None, channel_unit: Optional[str] = None, channel_color: Union[str, tuple, None] = None,
                              channel_source: Optional[str] = None, channel_linestyle: Optional[str] = None) -> Scope:
>>>>>>> e508c4c2
        """
        Generate a scope object.

        :param channel_time: time series
        :type channel_time: Union[List[float], np.ndarray]
        :param channel_data: channel data
        :type channel_data: Union[List[float], np.ndarray]
        :param channel_label: channel label
        :type channel_label: Optional[str]
        :param channel_unit: channel unit
        :type channel_unit: Optional[str]
        :param channel_color: channel color
        :type channel_color: Optional[str]
        :param channel_source: channel source
        :type channel_source: Optional[str]
        :param channel_linestyle: channel linestyle
        :type channel_linestyle: Optional[str]
        """
        # check channel_time for a valid type, convert to numpy if necessary
        if isinstance(channel_time, List):
            channel_time = np.array(channel_time)
        elif isinstance(channel_time, np.ndarray):
            channel_time = channel_time
        else:
            raise TypeError("channel_time must be type list or ArrayLike.")
        # check channel_data for a valid type, convert to numpy if necessary
        if isinstance(channel_data, List):
            channel_data = np.array(channel_data)
        elif isinstance(channel_data, np.ndarray):
            channel_data = channel_data
        else:
            raise TypeError("channel_data must be type list or ArrayLike")
        # check for single non-allowed values in channel_data
        if np.any(np.isnan(channel_data)):
            raise ValueError("NaN is not allowed in channel_data.")
        if np.any(np.isinf(channel_data)):
            raise ValueError("inf is not allowed in channel_data.")
        # check if channel_time and channel_data have the same length
        if len(channel_time) != len(channel_data):
            raise ValueError("channel_time and channel_data must be same length.")
        # check if channel_time is strictly increasing
        if not np.all(np.diff(channel_time) > 0):
            raise ValueError("channel time not strictly increasing.")

        # check channel_label for a valid type
        if isinstance(channel_label, str) or isinstance(channel_color, tuple) or channel_label is None:
            channel_label = channel_label
        else:
            raise TypeError("channel_label must be type str or None.")
        # check channel unit for a valid type
        if isinstance(channel_unit, str) or channel_unit is None:
            channel_unit = channel_unit
        else:
            raise TypeError("channel_unit must be type str or None.")
        # check channel_color for a valid type
        if isinstance(channel_color, str) or channel_color is None or isinstance(channel_color, tuple):
            channel_color = channel_color
        else:
            raise TypeError("channel_color must be type str or None.")
        # check channel_source for a valid type
        if isinstance(channel_source, str) or channel_source is None:
            channel_source = channel_source
        else:
            raise TypeError("channel_source must be type str or None.")
        # check channel_linestyle for a valid type
        if isinstance(channel_linestyle, str) or channel_linestyle is None:
            channel_linestyle = channel_linestyle
        else:
            raise TypeError("channel_linestyle must be type str or None.")

        return Channel(channel_time=channel_time,
                       channel_data=channel_data,
                       channel_label=channel_label,
                       channel_unit=channel_unit,
                       channel_color=channel_color,
                       channel_source=channel_source,
                       channel_linestyle=channel_linestyle,
                       modulename=class_modulename)

    # - Method modify ------------------------------------------------------------------------------

    @staticmethod
<<<<<<< HEAD
    def modify(channel: Channel, channel_data_factor: Optional[float] = None, channel_data_offset: Optional[float] = None,
               channel_label: Optional[str] = None, channel_unit: Optional[str] = None, channel_color: Optional[str] = None,
=======
    def modify(channel: Scope, channel_data_factor: Optional[float] = None, channel_data_offset: Optional[float] = None,
               channel_label: Optional[str] = None, channel_unit: Optional[str] = None, channel_color: Union[str, tuple, None] = None,
>>>>>>> e508c4c2
               channel_source: Optional[str] = None, channel_time_shift: Optional[float] = None,
               channel_time_shift_rotate: Optional[float] = None,
               channel_time_cut_min: Optional[float] = None, channel_time_cut_max: Optional[float] = None,
               channel_linestyle: Optional[str] = None) -> Channel:
        """
        Modify channel data like metadata or add a factor or offset to channel data.

        Useful for classes with channel_time/data, but without labels or units.

        :param channel: Scope channel object
        :type channel: Channel
        :param channel_data_factor: multiply self.channel_data by channel_data_factor
        :type channel_data_factor: float
        :param channel_data_offset: add an offset to self.channel_data
        :type channel_data_offset: float
        :param channel_label: label to add to the Channel-class
        :type channel_label: str
        :param channel_unit: unit to add to the Channel-class
        :type channel_unit: str
        :param channel_color: Color of a channel
        :type channel_color: str
        :param channel_source: Source of a channel, e.g. 'GeckoCIRCUITS', 'Numpy', 'Tektronix-Scope', ...
        :type channel_source: str
        :param channel_time_shift: add time to the time base
        :type channel_time_shift: float
        :param channel_time_shift_rotate: shifts a signal by the given time, but the end of the signal will
            come to the beginning of the signal. Only recommended for periodic signals!
        :type channel_time_shift_rotate: float
        :param channel_time_cut_min: removes all time units smaller than the given one
        :type channel_time_cut_min: float
        :param channel_time_cut_max: removes all time units bigger than the given one
        :type channel_time_cut_max: float
        :param channel_linestyle: channel linestyle, e.g. '--'
        :type channel_linestyle: str
        :return: Scope object
        :rtype: Channel
        """
        channel_modified = copy.deepcopy(channel)

        if isinstance(channel_label, str):
            channel_modified.channel_label = channel_label
            modify_flag = True
        elif channel_label is None:
            pass
        else:
            raise TypeError("channel_label must be type str or None")
        if isinstance(channel_unit, str):
            channel_modified.channel_unit = channel_unit
            modify_flag = True
        elif channel_unit is None:
            pass
        else:
            raise TypeError("channel_unit must be type str or None")
        if isinstance(channel_data_factor, (int, float)):
            channel_modified.channel_data = channel_modified.channel_data * channel_data_factor
            modify_flag = True
        elif channel_data_factor is None:
            pass
        else:
            raise TypeError("channel_data_factor must be type float or None")
        if isinstance(channel_data_offset, (int, float)):
            channel_modified.channel_data = channel_modified.channel_data + channel_data_offset
            modify_flag = True
        elif channel_data_offset is None:
            pass
        else:
            raise TypeError("channel_data_offset must be type float or None")
        if isinstance(channel_color, str) or isinstance(channel_color, tuple):
            channel_modified.channel_color = channel_color
            modify_flag = True
        elif channel_color is None:
            pass
        else:
            raise TypeError("channel_color must be type str or tuple or None")
        if isinstance(channel_source, str):
            channel_modified.channel_source = channel_source
            modify_flag = True
        elif channel_source is None:
            pass
        else:
            raise TypeError("channel_source must be type str or None")
        if isinstance(channel_time_shift, (int, float)):
            channel_modified.channel_time = channel_modified.channel_time + channel_time_shift
            modify_flag = True
        elif channel_time_shift is None:
            pass
        else:
            raise TypeError("channel_time_shift must be type float or None")
        if isinstance(channel_time_shift_rotate, (int, float)):
            # figure out current max time
            current_max_time = channel_modified.channel_time[-1]
            current_period = current_max_time - channel_modified.channel_time[0]
            # shift all times
            channel_modified.channel_time = channel_modified.channel_time + channel_time_shift_rotate
            channel_modified.channel_time[channel_modified.channel_time > current_max_time] = (
                channel_modified.channel_time[channel_modified.channel_time > current_max_time] - current_period)
            # due to rolling time-shift, channel_time and channel_data needs to be re-sorted.
            new_index = np.argsort(channel_modified.channel_time)
            channel_modified.channel_time = np.array(channel_modified.channel_time)[new_index]
            channel_modified.channel_data = np.array(channel_modified.channel_data)[new_index]
            modify_flag = True
        elif channel_time_shift_rotate is None:
            pass
        else:
            raise TypeError("channel_time_shift_rotate must be type str or None")

        if isinstance(channel_time_cut_min, (int, float)):
            index_list_to_remove = []
            if channel_time_cut_min < channel_modified.channel_time[0]:
                raise ValueError(f"channel_cut_time_min ({channel_time_cut_min}) < start of channel_time ({channel_modified.channel_time[0]}). "
                                 f"This is not allowed!")
            for count, value in enumerate(channel_modified.channel_time):
                if value < channel_time_cut_min:
                    index_list_to_remove.append(count)
            channel_modified.channel_time = np.delete(channel_modified.channel_time, index_list_to_remove)
            channel_modified.channel_data = np.delete(channel_modified.channel_data, index_list_to_remove)
            modify_flag = True
        elif channel_time_cut_min is None:
            pass
        else:
            raise TypeError("channel_time_cut_min must be type float or None")

        if isinstance(channel_time_cut_max, (int, float)):
            index_list_to_remove = []
            if channel_time_cut_max > channel_modified.channel_time[-1]:
                raise ValueError(f"channel_cut_time_max ({channel_time_cut_max}) > end of channel_time ({channel_modified.channel_time[-1]}). "
                                 f"This is not allowed!")
            for count, value in enumerate(channel_modified.channel_time):
                if value > channel_time_cut_max:
                    index_list_to_remove.append(count)
            channel_modified.channel_time = np.delete(channel_modified.channel_time, index_list_to_remove)
            channel_modified.channel_data = np.delete(channel_modified.channel_data, index_list_to_remove)
            modify_flag = True
        elif channel_time_cut_max is None:
            pass
        else:
            raise TypeError("channel_time_cut_max must be type float or None")
        if isinstance(channel_linestyle, str):
            channel_modified.channel_linestyle = channel_linestyle
            modify_flag = True
        elif channel_linestyle is None:
            pass
        else:
            raise TypeError("channel_linestyle must be type str or None")

        # Log flow control
        logging.debug(f"{channel_modified.modulename} :FlCtl")
        # Log, if no modification is requested
        if not modify_flag:
            logging.info(f"{channel_modified.modulename} : No modification is requested", )

        return channel_modified

    @staticmethod
    def copy(channel: Channel) -> Channel:
        """Create a deepcopy of Channel.

        :param channel: Scope channel object
        :type channel: Channel
        """
        if not isinstance(channel, Channel):
            raise TypeError("channel must be type Scope.")
        return copy.deepcopy(channel)

    @staticmethod
    def from_tektronix(csv_file: str) -> List['Channel']:
        """
        Translate tektronix csv-file to a tuple of Channel.

        Note: Returns a tuple with four Channels (Tektronix stores multiple channel data in single .csv-file,
        this results to return of a tuple containing Channel's)

        :param csv_file: csv-file from tektronix scope
        :type csv_file: str
        :return: tuple of Channel, depending on the channel count stored in the .csv-file
        :rtype: list[Channel, Scope, Scope, Scope]

        :Example:

        >>> import pysignalscope as pss
        >>> [voltage, current_prim, current_sec] = pss.Scope.from_tektronix('/path/to/tektronix/file/tek0000.csv')
        """
        channel_source = 'Tektronix scope'

        if not isinstance(csv_file, str):
            raise TypeError("csv_file must be type str to show the full filepath.")

        file: np.ndarray = np.genfromtxt(csv_file, delimiter=',', dtype=float, skip_header=15)
        channel_counts = file.shape[1] - 1
        time = file[:, 0]

        channel_list = []
        for channel_count in range(1, channel_counts + 1):
            channel_list.append(Scope.generate_channel(
                channel_time=time, channel_data=file[:, channel_count], channel_source=channel_source,
                channel_label=None, channel_unit=None, channel_color=None, channel_linestyle=None))

        # Log user error Empty csv-file
        if channel_count == 0:
            logging.info(f"{class_modulename} : Invalid file or file without content")

        # Log flow control
        logging.debug(f"{class_modulename} :FlCtl Channel counts {channel_counts}, File {csv_file}")

        return channel_list

    @staticmethod
    def from_tektronix_mso58(*csv_files: str) -> List['Channel']:
        """
        Translate tektronix csv-files to a list of Channel class objects.

        Note: insert multiple .csv-files to get a list of all channels.
        :param csv_files: csv-file from tektronix scope
        :type csv_files: str
        :return: List of Scope objects
        :rtype: List['Scope']

        :Example single channel:

        >>> import pysignalscope as pss
        >>> [current_prim] = pss.Scope.from_tektronix_mso58('/path/to/lecroy/files/current_prim.csv')

        :Example multiple channels channel:

        >>> import pysignalscope as pss
        >>> [current_prim, current_sec] = pss.Scope.from_tektronix_mso58('/path/one/current_prim.csv', '/path/two/current_sec.csv')
        """
        channel_source = 'Tektronix scope MSO58'

        tektronix_channels = []
        for csv_file in csv_files:
            if not isinstance(csv_file, str):
                raise TypeError("csv_file must be type str to show the full filepath.")
            file: np.ndarray = np.genfromtxt(csv_file, delimiter=',', dtype=float, skip_header=24)
            time = file[:, 0]
            ch1_data = file[:, 1]

            # Log user error Empty csv-file
            if not ch1_data:
                logging.info(f"{class_modulename} : file {csv_file}->Invalid file or file without content")

            tektronix_channels.append(Scope.generate_channel(
                time, ch1_data, channel_source=channel_source, channel_label=os.path.basename(csv_file).replace('.csv', ''),
                channel_unit=None, channel_linestyle=None, channel_color=None))

        # Log user error Empty csv-file
        if not tektronix_channels:
            logging.info(f"{class_modulename} : file {csv_files}-> Invalid file list or files without content")

        # Log flow control
        logging.debug(f"{class_modulename} :FlCtl {csv_files}")

        return tektronix_channels

    @staticmethod
    def from_tektronix_mso58_multichannel(csv_file: str) -> List['Channel']:
        """
        Translate tektronix csv-files to a list of Channel class objects.

        Note: insert multiple .csv-files to get a list of all channels.
        :param csv_file: csv-file from tektronix scope
        :type csv_file: str
        :return: List of Scope objects
        :rtype: List['Scope']

        :Example multiple channel csv-file:

        >>> import pysignalscope as pss
        >>> [current_prim, current_sec] = pss.Scope.from_tektronix_mso58_multichannel('/path/to/lecroy/files/currents.csv')
        """
        channel_source = 'Tektronix scope MSO58'

        if not isinstance(csv_file, str):
            raise TypeError("csv_file must be type str to show the full filepath.")

        file: np.ndarray = np.genfromtxt(csv_file, delimiter=',', dtype=float, skip_header=24)
        channel_counts = file.shape[1] - 1
        time = file[:, 0]

        channel_list = []
        for channel_count in range(1, channel_counts + 1):
            channel_list.append(Scope.generate_channel(
                time, file[:, channel_count], channel_source=channel_source, channel_color=None, channel_linestyle=None,
                channel_unit=None, channel_label=None))

        # Log user error Empty csv-file
        if channel_count == 0:
            logging.info(f"{class_modulename} : Invalid file or file without content", class_modulename)

        # Log flow control
        logging.debug(f"{class_modulename} :FlCtl Channel counts {channel_count},File {csv_file}")

        return channel_list

    @staticmethod
    def from_lecroy(*csv_files: str) -> List['Channel']:
        """
        Translate LeCroy csv-files to a list of Channel class objects.

        Note: insert multiple .csv-files to get a list of all channels

        :param csv_files: csv-file from tektronix scope
        :type csv_files: str
        :return: List of scope objects
        :rtype: List['Scope']

        :Example single channel:

        >>> import pysignalscope as pss
        >>> [current_prim] = pss.Scope.from_lecroy('/path/to/lecroy/files/current_prim.csv')

        :Example multiple channels channel:

        >>> import pysignalscope as pss
        >>> [current_prim, current_sec] = pss.Scope.from_lecroy('/path/one/current_prim.csv', '/path/two/current_sec.csv')
        """
        channel_source = 'LeCroy scope'

        lecroy_channel = []
        for csv_file in csv_files:
            if not isinstance(csv_file, str):
                raise TypeError("csv_file must be type str to show the full filepath.")
            file: np.ndarray = np.genfromtxt(csv_file, delimiter=',', dtype=float, skip_header=5)
            time = file[:, 0]
            ch1_data = file[:, 1]

            lecroy_channel.append(Scope.generate_channel(
                channel_time=time, channel_data=ch1_data, channel_source=channel_source,
                channel_label=os.path.basename(csv_file).replace('.csv', ''), channel_unit=None,
                channel_color=None, channel_linestyle=None))

        # Log user error Empty csv-file
        if not lecroy_channel:
            logging.info(f"{class_modulename} : {csv_files} Invalid file list or files without content")

        # Log flow control
        logging.debug(f"{class_modulename} :FlCtl {csv_file}")

        return lecroy_channel

    @staticmethod
    def from_lecroy_remote(channel_number: int, ip_address: str, channel_label: str):
        """
        Get the data of a LeCroy oscilloscope and return a scope object with the collected data.

        :param channel_number: number of the channel
        :type channel_number: int
        :param ip_address: ip-address of the oscilloscope
        :type ip_address: str
        :param channel_label: label name of channel
        :type channel_label: str
        :return: Scope object with collected data
        :rtype: 'Scope'
        """
        if not isinstance(channel_number, int):
            raise TypeError("channel_number must be type int.")
        if not isinstance(ip_address, str):
            raise TypeError("ip_address must be type str.")
        if not isinstance(channel_label, str):
            raise TypeError("channel_label must be type str.")

        channel_source = "LeCroy scope"

        scope = LecroyScope(ip_address)

        if channel_number == 1:
            channel = "C1"
        elif channel_number == 2:
            channel = "C2"
        elif channel_number == 3:
            channel = "C3"
        elif channel_number == 4:
            channel = "C4"
        elif channel_number == 5:
            channel = "C5"
        elif channel_number == 6:
            channel = "C6"
        elif channel_number == 7:
            channel = "C7"
        elif channel_number == 8:
            channel = "C8"
        else:  # "else-case"
            channel = None
            # Log user info
            logging.info(f"{class_modulename} : Requested channel number {channel_number} is out of range (1-8)")
            print("No fitting channel found!")

        # Log flow control
        logging.debug(f"{class_modulename} :FlCtl Channel number: {channel_number} Assigned  channel: {channel}")

        if channel is not None:
            data = scope.waveform(channel)
            return Scope.generate_channel(
                channel_time=data.x, channel_data=data.y, channel_source=channel_source, channel_label=channel_label,
                channel_color=None, channel_linestyle=None, channel_unit=None)

    @staticmethod
    def from_numpy(period_vector_t_i: np.ndarray, mode: str = 'rad', f0: Union[float, None] = None,
                   channel_label: Optional[str] = None, channel_unit: Optional[str] = None) -> 'Channel':
        """
        Bring a numpy or list array to an instance of Channel.

        :param period_vector_t_i: input vector np.array([time], [signal])
        :type period_vector_t_i: npt.ArrayLike
        :param mode: 'rad' [default], 'deg' or 'time'
        :type mode: str
        :param f0: fundamental frequency in Hz
        :type f0: float
        :param channel_label: channel label
        :type channel_label: str
        :param channel_unit: channel unit
        :type channel_unit: str

        :Example:

        >>> import pysignalscope as pss
        >>> import numpy as np
        >>> channel = pss.Scope.from_numpy(np.array([[0, 5e-3, 10e-3, 15e-3, 20e-3], [1, -1, 1, -1, 1]]), f0=100000, mode='time')
        """
        # changes period_vector_t_i to a float array. e.g. the user inserts a vector like this
        # [[0, 90, 180, 270, 360], [1, -1, 1, -1, 1]], with degree-mode, there are only integers inside.
        # when re-assigning the vector by switching from degree to time, the floats will be changed to an integers,
        # what is for most high frequency signals a time-vector consisting with only zeros.
        period_vector_t_i = period_vector_t_i.astype(float)

        # check for correct input parameter
        if (mode == 'rad' or mode == 'deg') and f0 is None:
            raise ValueError("if mode is 'rad' or 'deg', a fundamental frequency f0 must be set")

        # mode pre-calculation
        if mode == 'rad' and f0 is not None:
            period_vector_t_i[0] = period_vector_t_i[0] / (2 * np.pi * f0)
        elif mode == 'deg' and f0 is not None:
            period_vector_t_i[0] = period_vector_t_i[0] / (360 * f0)
        elif mode != 'time':
            raise ValueError("Mode not available. Choose: 'rad', 'deg', 'time'")

        single_dataset_channel = Scope.generate_channel(period_vector_t_i[0], period_vector_t_i[1],
                                                        channel_label=channel_label, channel_unit=channel_unit, channel_color=None,
                                                        channel_linestyle=None, channel_source=None)

        # Log flow control
        logging.debug(f"{class_modulename} :FlCtl Amount of Data: 1")

        return single_dataset_channel

    @staticmethod
    def from_geckocircuits(txt_datafile: str, f0: Optional[float] = None) -> List['Channel']:
        """
        Convert a gecko simulation file to Channel.

        :param txt_datafile: path to text file, generated by geckoCIRCUITS
        :type txt_datafile: str
        :param f0: fundamental frequency [optional]
        :type f0: float
        :return: List of Channels
        :rtype: list[Channel]
        """
        if not isinstance(txt_datafile, str):
            raise TypeError("txt_datafile must be type str to show the full filepath.")
        if not isinstance(f0, (float, int)) != f0 is not None:
            raise TypeError("f0 must be type float/int/None.")

        channel_source = 'GeckoCIRCUITS simulation'

        # Read variables from first line in gecko output file
        file = open(txt_datafile, 'r')
        header_line_variables = file.readline(-1)
        variables = header_line_variables.replace('# ', '').split(' ')
        variables.pop()

        # Read simulation data from gecko output file, cut the data and transfer it to Channel
        txt_data = np.genfromtxt(txt_datafile, delimiter=' ')

        timestep = round(txt_data[:, 0][1] - txt_data[:, 0][0], 12)
        if f0 is not None:
            points_last_period = int(1 / f0 / timestep) + 1
            channel_data_last_period = txt_data[-points_last_period:]
            time_modified = np.linspace(0, 1/f0, points_last_period)
        else:
            channel_data_last_period = txt_data
            time_modified = txt_data[:, 0]

        list_simulation_data = []
        list_return_dataset = []
        for count_var, variable in enumerate(variables):
            list_simulation_data.append(channel_data_last_period[:, count_var])

            if count_var != 0:
                list_return_dataset.append(Scope.generate_channel(
                    channel_time=time_modified, channel_data=list_simulation_data[count_var], channel_label=variable,
                    channel_source=channel_source, channel_unit=None, channel_linestyle=None, channel_color=None))

        # Log flow control
        logging.debug(f"{class_modulename} :FlCtl Value of count_var {count_var}")

        return list_return_dataset

    @staticmethod
    def multiply(channel_voltage: 'Channel', channel_current: 'Channel', channel_label: Optional[str] = None) -> 'Channel':
        """
        calculate the power of two datasets.

        :param channel_voltage: dataset with voltage information
        :type channel_voltage: Channel
        :param channel_current: dataset with current information
        :type channel_current: Channel
        :param channel_label: label for new dataset_channel
        :type channel_label: str
        :return: power in a dataset
        :rtype: Channel
        """
        if not isinstance(channel_voltage, Channel):
            raise TypeError("channel_voltage must be type Scope.")
        if not isinstance(channel_current, Channel):
            raise TypeError("channel_current must be type Scope.")
        if not isinstance(channel_label, str) != channel_label is not None:
            raise TypeError("channel_label must be type str or None.")

        channel_data = channel_voltage.channel_data * channel_current.channel_data
        if channel_label is None and channel_voltage.channel_label is not None \
                and channel_current.channel_label is not None:
            channel_label = f"{channel_voltage.channel_label} * {channel_current.channel_label}"
        channel_power = Channel(channel_voltage.channel_time, channel_data, channel_label=channel_label,
                                channel_unit='W', channel_color=None, channel_linestyle=None, channel_source=None, modulename=class_modulename)

        # Log flow control
        logging.debug(f"{class_modulename} :FlCtl Amount of channel data elements={len(channel_data)}")

        return channel_power

    @staticmethod
    def integrate(channel_power: 'Channel', channel_label: Optional[str] = None):
        """
        Integrate a channels signal.

        The default use-case is calculating energy loss (variable naming is for the use case to calculate
        switch energy from power loss curve, e.g. from double-pulse measurement)

        :param channel_power: channel with power
        :type channel_power: Channel
        :param channel_label: channel label
        :type channel_label: Optional[str]
        :return: returns a scope-class, what integrates the input values
        :rtype: Channel
        """
        if not isinstance(channel_power, Channel):
            raise TypeError("channel_power must be type Scope.")
        if not isinstance(channel_label, str):
            raise TypeError("channel_label must be type str.")
        channel_energy = np.array([])
        timestep = channel_power.channel_time[2] - channel_power.channel_time[1]
        for count, _ in enumerate(channel_power.channel_time):
            if count == 0:
                # set first energy value to zero
                channel_energy = np.append(channel_energy, 0)
            else:
                # using euler method
                energy = (np.nan_to_num(channel_power.channel_data[count]) + np.nan_to_num(channel_power.channel_data[count-1])) / 2 * timestep
                channel_energy = np.append(channel_energy, channel_energy[-1] + energy)
        if channel_label is None:
            # Log missing user input
            logging.info(f"{class_modulename} :Label was not defined. So default value is used", class_modulename)
            channel_label = "Energy"

        # Log flow control
        logging.debug(f"{class_modulename} :FlCtl Amount of channel data elements={count}")

        return Channel(channel_power.channel_time, channel_energy, channel_label=channel_label, channel_unit='J', channel_color=None, channel_source=None,
                       channel_linestyle=None, modulename=class_modulename)

    @staticmethod
    def add(*channels: 'Channel') -> 'Channel':
        """
        Add channel_data of several Channels.

        :param channels: Input channels
        :type channels: Channel
        :return: Channel resulting from added input channels
        :rtype: Channel
        """
        if len(channels) < 2:
            raise ValueError("Minimum two channel inputs necessary!")

        # check input type and time data points
        for channel in channels:
            if not isinstance(channel, Channel):
                raise TypeError("channel must be type Scope.")
            if channel.channel_time.all() != channels[0].channel_time.all():
                raise ValueError("Can not add data. Different Channel.channel_time length!")
            if not (channel.channel_time == channels[0].channel_time).all():
                raise ValueError("Can not add data. Different Channel.channel_time values!")

        channel_data_result = np.zeros_like(channels[0].channel_data)
        channel_label_result = ''
        for channel in channels:
            channel_data_result += channel.channel_data
            channel_label_result += channel.channel_label + ' + ' if channel.channel_label is not None else ""
        channel_label_result = channel_label_result[:-3]

        # Log missing channel input, if amount of channels is one
        if len(channels) == 1:
            logging.info(f"{class_modulename} :Only on channel was provided. No channel was added.")
            # Log flow control

        logging.debug(f"{class_modulename} :FlCtl Amount of channels, which are added={len(channels)}")

        return Channel(channel_time=channels[0].channel_time, channel_data=channel_data_result, channel_unit=channels[0].channel_unit,
                       channel_label=channel_label_result, channel_linestyle=None, channel_color=None, channel_source=None, modulename=class_modulename)

    @staticmethod
    def subtract(*channels: 'Channel') -> 'Channel':
        """
        Subtract channel_data of several Channels.

        :param channels: Input channels
        :type channels: Channel
        :return: Channel resulting from first input channel minus all following input channels
        :rtype: Channel
        """
        if len(channels) < 2:
            raise ValueError("Minimum two channel inputs necessary!")

        # check input type and time data points
        for channel in channels:
            if not isinstance(channel, Channel):
                raise TypeError("channel must be type Scope.")
            if channel.channel_time.all() != channels[0].channel_time.all():
                raise ValueError("Can not add data. Different Channel.channel_time length!")
            if not (channel.channel_time == channels[0].channel_time).all():
                raise ValueError("Can not add data. Different Channel.channel_time values!")

        channel_data_result = np.zeros_like(channels[0].channel_data)
        channel_label_result = ''
        for channel_count, channel in enumerate(channels):
            if channel_count == 0:
                channel_data_result += channel.channel_data
            else:
                channel_data_result -= channel.channel_data
            channel_label_result += channel.channel_label + ' - ' if channel.channel_label is not None else ""
        channel_label_result = channel_label_result[:-3]

        # Log missing channel input, if amount of channels is one
        if len(channels) == 1:
            logging.info(f"{class_modulename} :Only on channel was provided. No channel was subtracted.")
            # Log flow control

        # Log flow control
        logging.debug(f"{class_modulename} :FlCtl Amount of channels, which are subtracted={len(channels)}")

        return Channel(channels[0].channel_time, channel_data_result, channel_unit=channels[0].channel_unit,
                       channel_label=channel_label_result, channel_color=None, channel_source=None, channel_linestyle=None, modulename=class_modulename)

    @staticmethod
    def plot_channels(*channel: List['Channel'], timebase: str = 's', figure_size: Optional[Tuple] = None,
                      figure_directory: Optional[str] = None) -> plt.figure:
        """
        Plot channel datasets.

        :Examples:

        >>> import pysignalscope as pss
<<<<<<< HEAD
        >>> ch1, ch2, ch3, ch4 = pss.Scope.from_tektronix('tektronix_csv_file.csv')
        >>> pss.Scope.plot_channels([ch1, ch2, ch3],[ch4])
=======
        >>> ch1, ch2, ch3, ch4 = pss.HandleScope.from_tektronix('tektronix_csv_file.csv')
        >>> pss.HandleScope.plot_channels([ch1, ch2, ch3],[ch4])

>>>>>>> e508c4c2
        Plots two subplots. First one has ch1, ch2, ch3, second one has ch4.

        Y-axis labels are set according to the channel_unit, presented in the last curve for the subplot.
        For own axis labeling, use as channel_unit for the last channel your label, e.g. r"$i_T$ in A".
        Note, that the r before the string gives the command to accept LaTeX formulas, like $$.

        :param channel: list of datasets
        :type channel: list[Channel]
        :param timebase: timebase, can be 's', 'ms', 'us', 'ns' or 'ps'
        :type timebase: str
        :param figure_size: None for auto-fit; fig_size for matplotlib (width, length in mm)
        :type figure_size: Tuple
        :param figure_directory: full path with file extension
        :type figure_directory: str

        :return: Plots
        :rtype: None
        """
        if timebase.lower() == 's':
            time_factor = 1.0
        elif timebase.lower() == 'ms':
            time_factor = 1e-3
        elif timebase.lower() == 'µs' or timebase.lower() == 'us':
            time_factor = 1e-6
            timebase = 'µs'
        elif timebase.lower() == 'ns':
            time_factor = 1e-9
        elif timebase.lower() == 'ps':
            time_factor = 1e-12
        else:
            time_factor = 1
            timebase = 's'

        if len(channel) == 1:  # This is for a single plot with multiple graphs
            fig = plt.figure(figsize=[x/25.4 for x in figure_size] if figure_size is not None else None, dpi=80)
            for plot_list in channel:
                count_legend_entries = 0
                for channel_dataset in plot_list:
                    plt.plot(channel_dataset.channel_time / time_factor, channel_dataset.channel_data,
                             label=channel_dataset.channel_label, color=channel_dataset.channel_color,
                             linestyle=channel_dataset.channel_linestyle)
                    if channel_dataset.channel_label is not None:
                        count_legend_entries += 1
                plt.grid()
                # plot legend in case of labels only. Otherwise, there would appear an empty box.
                if count_legend_entries != 0:
                    plt.legend()
                plt.xlabel(f'Time in {timebase}')
                if channel_dataset.channel_unit is None:
                    pass
                elif channel_dataset.channel_unit.lower() == 'v':
                    plt.ylabel(f"Voltage in {channel_dataset.channel_unit}")
                elif channel_dataset.channel_unit.lower() == 'a':
                    plt.ylabel(f"Current in {channel_dataset.channel_unit}")
                elif channel_dataset.channel_unit.lower() == 'w':
                    plt.ylabel(f"Power in {channel_dataset.channel_unit}")
                else:
                    # in case of no matches, use a custom label. The channel_unit is used for this.
                    plt.ylabel(channel_dataset.channel_unit)
            # Log flow control
            logging.debug(f"{class_modulename} :FlCtl Amount of plots within one channel={len(plot_list)}")

        else:  # This is for multiple plots with multiple graphs
            fig, axs = plt.subplots(nrows=len(channel), ncols=1, sharex=True, figsize=[x/25.4 for x in figure_size] if figure_size is not None else None)
            for plot_count, plot_list in enumerate(channel):
                count_legend_entries = 0
                for channel_dataset in plot_list:
                    axs[plot_count].plot(channel_dataset.channel_time / time_factor, channel_dataset.channel_data,
                                         label=channel_dataset.channel_label, color=channel_dataset.channel_color,
                                         linestyle=channel_dataset.channel_linestyle)
                    if channel_dataset.channel_label is not None:
                        count_legend_entries += 1
                axs[plot_count].grid()
                # plot legend in case of labels only. Otherwise, there would appear an empty box.
                if count_legend_entries != 0:
                    axs[plot_count].legend()
                axs[plot_count].set_xlabel(f'Time in {timebase}')
                if channel_dataset.channel_unit is None:
                    pass
                elif channel_dataset.channel_unit.lower() == 'v':
                    axs[plot_count].set_ylabel(f"Voltage in {channel_dataset.channel_unit}")
                elif channel_dataset.channel_unit.lower() == 'a':
                    axs[plot_count].set_ylabel(f"Current in {channel_dataset.channel_unit}")
                elif channel_dataset.channel_unit.lower() == 'w':
                    axs[plot_count].set_ylabel(f"Power in {channel_dataset.channel_unit}")
                elif channel_dataset.channel_unit.lower() == 'j':
                    axs[plot_count].set_ylabel(f"Energy in {channel_dataset.channel_unit}")
                else:
                    # in case of no matches, use a custom label. The channel_unit is used for this.
                    axs[plot_count].set_ylabel(channel_dataset.channel_unit)
            # Log flow control
            logging.debug(f"{class_modulename} :FlCtl Amount of plots within multiple channels={plot_count}")

        plt.tight_layout()
        if figure_directory is not None:
            plt.savefig(figure_directory, bbox_inches="tight")

        # Log flow control
        logging.debug(f"{class_modulename} :FlCtl Amount of channels, which are displayed={len(channel)}")

        plt.show()
        return fig

    @staticmethod
    def __check_limits(cur_value: float, min_value: float, max_value: float) -> bool:
        """
        Check if the  value is within the given range.

        :Example for a valid value:

        >>> bool valid
        >>> value = 10.2
        >>> valid = Scope.__check_limits(value, 3.2,11.3)
        >>> if valid:
        >>>     print(f"{value} is within the limit")
        >>> else:
        >>>     print(f"{value} is invalid")

        The  value will be check according the given limits.
        If the value is within the limit the method provide True as return value.

        :param cur_value: value to check
        :type cur_value: float
        :param min_value: lowest valid value
        :type min_value: float
        :param max_value: highest valid value
        :type max_value: float

        :return: condition result 'value is in range'
        :rtype: bool
        """
        # Init return variable
        ret_val = True

        # Check for maximum
        if cur_value > max_value:
            ret_val = False
        # Check for maximum
        if cur_value < min_value:
            ret_val = False

        return ret_val

    @staticmethod
    def __calculate_min_diff(cur_channel: np.array, ch_id: any) -> [bool, float]:
        """
        Check if the  value is within the given range.

        Calculate the minimal absolute differene of the values within the array (values will not be sorted).

        :Example for a valid value:

        >>> bool valid
        >>> channel5 = np.array([1, 2.4, 3.4, 4.4, 5])
        >>> valid, mindiff = Scope.__calculate_min_diff(channel5,5)
        >>> if valid:
        >>>     print(f"{mindiff} is the minimum difference")
        >>> else:
        >>>     print("Minimum difference could not be calculated")

        The minimum difference of a channel are calculated. A difference of 0 is ignored.
        The validity is set to false, if the array is not sorted in ascending order or the array contains only 1 value.

        :param cur_channel: value to check
        :type cur_channel: np.array
        :param ch_id: the lowest valid value
        :type ch_id: any

        :return: [Validity of the minimum value, minimum value]
        :rtype: bool,float
        """
        # Search minimal difference
        min_diff = 0
        validity = False

        # Check, if channel has got more, than one entry
        if cur_channel.size > 1:
            diff_channel = np.diff(cur_channel)
            if np.min(diff_channel) <= 0 or np.max(diff_channel) == 0:
                # Channel has got less equal on entry
                logging.warning(f"Channel {ch_id} is invalid (no ascending order or multiple values assigned to one coordinate")
            else:
                min_diff = np.min(diff_channel[diff_channel > 0])
                # Return value is valid
                validity = True
        else:
            # Channel has got less equal on entry
            logging.warning(f"Channel {ch_id} has got less equal on entry and will not be considered")

        # Return validity and minimal difference
        return [validity, min_diff]

    @staticmethod
    def plot_shiftchannels(channels: List['Channel'], shiftstep_x: Optional[float] = None, shiftstep_y: Optional[float] = None,
                           displayrange_x: Optional[Tuple[float, float]] = None, displayrange_y: Optional[Tuple[float, float]] = None) -> list[list[float]]:
        """
        Plot channel datasets.

        Examples:
        >>> import pysignalscope as pss
<<<<<<< HEAD
        >>> ch1, ch2, ch3, ch4 = pss.Scope.from_tektronix('tektronix_csv_file.csv')
        >>> pss.Scope.plot_shiftchannels([ch1, ch2])
=======
        >>> ch1, ch2, ch3, ch4 = pss.HandleScope.from_tektronix('tektronix_csv_file.csv')
        >>> pss.HandleScope.plot_shiftchannels([ch1, ch2])

>>>>>>> e508c4c2
        Plots the channels ch1 and ch2. You can zoom into by selecting the zoom area with help of
        left mouse button. By moving the mouse while pressing the button  the area is marked by a red rectangle.
        If you release the left mouse button the area is marked. By moving the mouse within the area an perform
        a button press, you confirm and you zoom in the area. If you perform the left mouse button click outside
        of the marked area, you reject the selection. You reject the selection always by clicking the right mouse button independent you zoom out.
        button. If no area is selected or wait for confirmation, the click on the right mouse button leads to zooming out.
        There is a zoom limit in both directions. In this case, the rectangle shows the possible area (becomes larger),
        after you have release the left mouse button.

        Y-axis labels are set according to the channel_unit, presented in the last curve for the subplot.
        For own axis labeling, use as channel_unit for the last channel your label, e.g. r"$i_T$ in A".
        Note, that the r before the string gives the command to accept LaTeX formulas, like $$.
        The parameters has to fullfill conditions:
        Minimal shift step in x-direction is the minimal difference of 2 points of all provided channels

        :param channels: list of datasets
        :type channels: list[Channel]
        :param shiftstep_x: shift step in x-direction (optional parameter)
                            Has to be in range 'minimal difference of 2 points of the channels'
                            to ('displayed maximal x-value minus displayed minimal x-value')/10
        :type shiftstep_x: float
        :param shiftstep_y: shift step in y-direction (optional parameter)
                            Has to be in range ('displayed maximal y-value minus displayed minimal y-value')/200
                            to ('displayed maximal y-value minus displayed minimal y-value')/10
        :type shiftstep_y: float
        :param displayrange_x: Display range limits in x-direction (min_x, max_x)  (optional parameter)
                            Definition: delta_min_x = 100 * 'minimum distance between 2 samples', min_x = 'minimal x-value (of all channels)',
                            max_x = 'maximal x-value (of all channels)',  delta_x = max_x-min_x
                            The range for displayrange_x[0]: From min_x-delta_x to max_x-delta_min_x
                            The range for displayrange_x[1]: From min_x+delta_min_x to max_x+delta_x
                            and displayrange_x[1]-displayrange_x[0]>=delta_min_x
        :type displayrange_x: tuple of float
        :param displayrange_y: Display range limits in y-direction (min_y, max_y) (optional parameter)
                            Definition: delta_y = max_y-min_y, min_y = 'minimal y-value (of all channels)',
                            max_y = 'maximal y-value (of all channels)',  delta_min_y = delta_y/100
                            The range for displayrange_y[0]: From min_y-delta_y to max_y-delta_min_y*50
                            The range for displayrange_y[1]: From min_y+delta_min_y*50 to max_y-delta_y
                            and displayrange_y[1]-displayrange_y[0]>=delta_min_y*50
        :type displayrange_y: tuple of float

        :return: List of x and y-shifts per channel
        :rtype: list[list[float]]
        """
        # Init minimum and maximum values
        global_min_x = float(np.min(channels[0].channel_time))
        global_max_x = np.max(channels[0].channel_time)
        global_min_y = np.min(channels[0].channel_data)
        global_max_y = np.max(channels[0].channel_data)

        # For-loop over channels
        for channel in channels[1:]:
            global_min_x = np.min([global_min_x, np.min(channel.channel_time)])
            global_max_x = np.max([global_max_x, np.max(channel.channel_time)])
            global_min_y = np.min([global_min_y, np.min(channel.channel_data)])
            global_max_y = np.max([global_max_y, np.max(channel.channel_data)])

        # Search minimal difference
        min_diff_channel = 0
        # For-loop over channels to calculate the minimum distance between the values
        for channel_id, channel in enumerate(channels[1:], start=1):
            validity, min_diff = Scope.__calculate_min_diff(channel.channel_time, channel_id)
            # Check, if the value is valid
            if validity:
                # Check, if a minimum is not set (min_diff_channel == 0
                if min_diff_channel == 0:
                    # First entry
                    min_diff_channel = min_diff
                else:
                    # Additional entries
                    min_diff_channel = np.min([min_diff_channel, min_diff])
            # Check if no channel provides a minimum
            if min_diff_channel == 0:
                # Invalid type of shift step x
                logging.error("Any channel has got invalid values (no ascending order or multiple values for x.")
                # Stop the program
                raise ValueError("Any channel has got invalid values (no ascending order or multiple values for x.")

        # Calculate max_shiftstepx as delta_max/10, min_shiftstepx as min_diff_channel  and
        # default value as delta_max/100
        delta_x = (global_max_x-global_min_x)
        # Check, if delta_x=0
        if delta_x == 0:
            delta_x = global_max_x
        # Set the shift steps in x-direction
        max_shiftstep_x = delta_x/10
        min_shiftstep_x = min_diff_channel
        def_shiftstep_x = max_shiftstep_x/50
        # Check, if default shift is less minimum shift
        if def_shiftstep_x < min_shiftstep_x:
            def_shiftstep_x = min_shiftstep_x

        # Calculate max_shiftstepy as delta_max/10, min_shiftstepx as delta_max/200  and
        # default value as delta_max/100
        delta_y = (global_max_y-global_min_y)
        # Check, if delta_y=0
        if delta_y == 0:
            delta_y = global_max_y
        # Set the shift steps in y-direction
        max_shiftstep_y = delta_y/10
        min_shiftstep_y = delta_y/200
        def_shiftstep_y = delta_y/100

        # Initialize values
        # Shift steps x
        if isinstance(shiftstep_x, float) or isinstance(shiftstep_x, int):
            if not Scope.__check_limits(shiftstep_x, min_shiftstep_x, max_shiftstep_x):
                shiftstep_x = def_shiftstep_x
                # Shift step in x-Direction is out of range
                logging.warning(f"{class_modulename} :Shift step in x-direction {shiftstep_x} is out of range. " 
                                f"The range isn from {min_shiftstep_x} to {max_shiftstep_x}")
        elif shiftstep_x is None:
            shiftstep_x = def_shiftstep_x
        else:
            # Invalid type of shift step x
            logging.error("Type of optional parameter 'shiftstep_x' has to be 'float'.")
            # Stop the program
            raise TypeError("Type of optional parameter 'shiftstep_x' has to be 'float'.")

        # Shift steps y
        if isinstance(shiftstep_y, float) or isinstance(shiftstep_y, int):
            if not Scope.__check_limits(shiftstep_y, min_shiftstep_y, max_shiftstep_y):
                shiftstep_y = def_shiftstep_y
                # Shift step in y-Direction is out of range
                logging.warning(f"{class_modulename} :Shift step in x-direction {shiftstep_x} is out of range. " 
                                f"The range isn from {min_shiftstep_x} to {max_shiftstep_x}")
                # logging
        elif shiftstep_y is None:
            shiftstep_y = def_shiftstep_y
        else:
            # Invalid type of shift step y
            logging.error("Type of optional parameter 'shiftstep_y' has to be 'float'.")
            # Stop the program
            raise TypeError("Type of optional parameter 'shiftstep_y' has to be 'float'.")

        # Initialize the actual display range y with an invalid value
        act_displayrange_x = [0.0, 0.0]
        # Evaluate display range x
        if isinstance(displayrange_x, tuple) and len(displayrange_x) == 2 \
           and isinstance(displayrange_x[0], (float, int)) and isinstance(displayrange_x[1], (float, int)):
            # Allow +-100 Percent: Calculate the delta
            global_delta = global_max_x - global_min_x
            display_delta = displayrange_x[1] - displayrange_x[0]
            if (displayrange_x[0] < global_min_x - global_delta) \
               or (displayrange_x[1] > global_max_x + global_delta) \
               or global_delta < (min_shiftstep_x * 5):
                # Display range in x-direction exceeds the limit
                logging.warning(
                    f"Display range in x-direction of min,max: {act_displayrange_x[0]},{act_displayrange_x[1]}  exceeds the limit "
                    f"min,max: {global_min_x - global_delta},{global_max_x + global_delta}.")
            elif display_delta < 100 * min_shiftstep_x:
                # Display range in x-direction exceeds the limit
                logging.warning(
                    f"Display range in x-direction of max-min: {display_delta} is to small (should be {100 * min_shiftstep_x})"
                    f"min,max: {global_min_x - global_delta},{global_max_x + global_delta}.")
            else:
                # Overtake display range in x-direction
                act_displayrange_x[0] = displayrange_x[0]
                act_displayrange_x[1] = displayrange_x[1]
        elif displayrange_x is not None:
            # Invalid type of Display range x
            logging.error("Type of optional parameter 'displayrange_x' has to be 'tuple[float][float]'.")
            # Stop the program
            raise TypeError("Type of optional parameter 'displayrange_x' has to be 'tuple[float][float]'.")

        # Initialize the actual display range y with an invalid value
        act_displayrange_y = [0.0, 0.0]
        # Evaluate display range y
        if isinstance(displayrange_y, tuple) and len(displayrange_y) == 2 \
           and isinstance(displayrange_y[0], (float, int)) and isinstance(displayrange_y[1], (float, int)):
            # Allow +-100 Percent: Calculate the delta
            global_delta = global_max_y - global_min_y
            display_delta = displayrange_y[1] - displayrange_y[0]
            if (displayrange_y[0] < (global_min_y - global_delta)) \
               or (displayrange_y[1] > (global_max_y + global_delta)) \
               or (global_delta < (min_shiftstep_y * 5)):
                # Display range in y-direction exceeds the limit
                logging.warning(
                    f"Display range in y-direction of min,max: {displayrange_y[0]},{displayrange_y[1]}  exceeds the limit "
                    f"min,max: {global_min_y - global_delta},{global_max_y + global_delta}.")
            elif display_delta < global_delta / 100:
                # Display range in y-direction exceeds the limit
                logging.warning(
                    f"Display range in y-direction of max-min: {display_delta} is to small (should be {global_delta / 100})"
                    f"min,max: {global_min_x - global_delta},{global_max_x + global_delta}.")
                # Set Display range in y-direction to max y-value
            else:
                # Overtake display range in y-direction
                act_displayrange_y[0] = displayrange_y[0]
                act_displayrange_y[1] = displayrange_y[1]
        elif displayrange_y is not None:
            # Invalid type of Display range y
            logging.error("Type of optional parameter 'displayrange_y' has to be 'tuple[float][float]'.")
            # Stop the program
            raise TypeError("Type of optional parameter 'displayrange_y' has to be 'tuple[float][float]'.")

        # Create instance variable
        ch_shift = scope_ch_shift()

        # Set the limits of shiftstep and display-range
        ch_shift.init_shiftstep_limits((min_shiftstep_x, max_shiftstep_x), (min_shiftstep_y, max_shiftstep_y))
        # Return the list of channel shifts
        return ch_shift.channel_shift(channels, shiftstep_x, shiftstep_y, act_displayrange_x, act_displayrange_y)

    @staticmethod
    def compare_channels(*channel_datasets: 'Channel', shift: Optional[List[Union[None, float]]] = None,
                         scale: Optional[List[Union[None, float]]] = None, offset: Optional[List[Union[None, float]]] = None,
                         timebase: str = 's'):
        """
        Graphical comparison for datasets. Note: Datasets need to be type Channel.

        :param channel_datasets: dataset according to Channel
        :type channel_datasets: Channel
        :param shift: phase shift in a list for every input dataset
        :type shift: list[Union[None, float]]
        :param scale: channel scale factor in a list for every input dataset
        :type scale: list[Union[None, float]]
        :param offset: channel offset in a list for every input dataset
        :type offset: list[Union[None, float]]
        :param timebase: timebase, can be 's', 'ms', 'us', 'ns' or 'ps'
        :type timebase: str
        """
        if timebase.lower() == 's':
            time_factor = 1.0
        elif timebase.lower() == 'ms':
            time_factor = 1e-3
        elif timebase.lower() == 'µs' or timebase.lower() == 'us':
            time_factor = 1e-6
            timebase = 'µs'
        elif timebase.lower() == 'ns':
            time_factor = 1e-9
        elif timebase.lower() == 'ps':
            time_factor = 1e-12
        else:
            # Log user info
            logging.info(f"{class_modulename} :time base was not defined or unknown (Set to {timebase}).\n timebase are set to second")

            time_factor = 1
            timebase = 's'

        for count, channel_dataset in enumerate(channel_datasets):
            if not isinstance(channel_dataset, Channel):
                raise TypeError("channel_dataset must be type Scope.")
            modified_time = channel_dataset.channel_time
            modified_data = channel_dataset.channel_data

            if shift is not None:
                modified_time = channel_dataset.channel_time + shift[count]
            if scale is not None:
                modified_data = modified_data * scale[count]
            if offset is not None:
                modified_data = modified_data + offset[count]

            plt.plot(modified_time/time_factor, modified_data, label=channel_dataset.channel_label,
                     color=channel_dataset.channel_color, linestyle=channel_dataset.channel_linestyle)
        plt.xlabel(f"time in {timebase}")
        if channel_datasets[0].channel_unit is not None:
            if channel_datasets[0].channel_unit.lower() == 'a':
                plt.ylabel('Current in A')
            elif channel_datasets[0].channel_unit.lower() == 'u':
                plt.ylabel('Voltage in V')
            elif channel_datasets[0].channel_unit.lower() == 'w':
                plt.ylabel('Power in W')
        plt.legend()
        plt.grid()
        plt.show()

        # Log flow control
        logging.debug(f"{class_modulename} :Amount of displayed datasets={len(channel_datasets)}")

    @staticmethod
    def fft(channel: Channel, plot: bool = True):
        """
        Perform fft to the signal.

        :param channel: Scope channel object
        :type channel: Channel
        :param plot: True to show a figure
        :type plot: bool
        :return: numpy-array [[frequency-vector],[amplitude-vector],[phase-vector]]
        :rtype: npt.NDArray[list]

        :Example:

        >>> import pysignalscope as pss
        >>> import numpy as np
        >>> channel_example = pss.Scope.from_numpy(np.array([[0, 5e-3, 10e-3, 15e-3, 20e-3], [1, -1, 1, -1, 1]]), f0=100000, mode='time')
        >>> pss.Scope.fft(channel_example)
        """
        if not isinstance(plot, bool):
            raise TypeError("plot must be type bool.")
        period_vector = np.array([channel.channel_time, channel.channel_data])

        # Log flow control
        logging.debug(f"{channel.modulename} :Amount of channel data={len(channel.channel_data)}")

        return functions.fft(period_vector, mode='time', plot=plot)

    @staticmethod
    def short_to_period(channel: Channel, f0: Union[float, int, None] = None, time_period: Union[float, int, None] = None,
                        start_time: Union[float, int, None] = None):
        """Short a given Scope object to a period.

        :param channel: Scope channel object
        :type channel: Channel
        :param f0: frequency in Hz
        :type f0: float
        :param time_period: time period in seconds
        :type time_period: float
        :param start_time: start time in seconds
        :type start_time: float
        """
        if not isinstance(f0, (float, int)) != f0 is not None:
            raise TypeError("f0 must be type float/int/None.")
        if not isinstance(time_period, (float, int)) != f0 is not None:
            raise TypeError("time_period must be type float/int/None.")
        if not isinstance(start_time, (float, int)) != f0 is not None:
            raise TypeError("start_time must be type float/int/None.")

        if start_time is None:
            start_time = channel.channel_time[0]
        # check for correct input parameter
        if time_period is None and f0 is None:
            raise ValueError("give a time period or a fundamental frequency")

        if time_period is not None:
            end_time = start_time + time_period
        elif f0 is not None:
            end_time = start_time + 1/f0
        channel = Scope.modify(channel, channel_time_cut_min=start_time, channel_time_cut_max=end_time)
        # Log flow control
        logging.debug(f"{channel.modulename} :Time range: {start_time} to {end_time}")

        return channel

    @staticmethod
    def low_pass_filter(channel: Channel, order: int = 1, angular_frequency_rad: float = 0.05) -> Channel:
        """
        Implement a butterworth filter on the given signal.

        See also: https://docs.scipy.org/doc/scipy/reference/generated/scipy.signal.lfilter.html

        :param channel: Channel object
        :type channel: Channel
        :param order: filter order
        :type order: int
        :param angular_frequency_rad: angular frequency in rad. Valid for values 0...1. Smaller value means lower filter frequency.
        :type angular_frequency_rad: float
        :return: Scope object with filtered channel_data
        :rtype: Channel
        """
        if not isinstance(channel, Channel):
            raise TypeError("channel must be of type Scope.")
        if not isinstance(order, int):
            raise TypeError("order must be of type int.")
        if order <= 0:
            raise ValueError("minimum order is 1.")
        if not isinstance(angular_frequency_rad, float):
            raise TypeError("angular_frequency_rad must be of type float.")
        if angular_frequency_rad >= 1 or angular_frequency_rad <= 0:
            raise ValueError("angular_frequency_rad must be in interval ]0...1[.")

        # introduce scope copy for further channel modifications
        scope_copy = Scope.copy(channel)

        # filter adapted according to scipy example, see also:
        # https://docs.scipy.org/doc/scipy/reference/generated/scipy.signal.lfilter.html
        b, a = signal.butter(order, angular_frequency_rad, btype="lowpass")
        zi = signal.lfilter_zi(b, a)
        z, _ = signal.lfilter(b, a, channel.channel_data, zi=zi * channel.channel_data[0])
        z2, _ = signal.lfilter(b, a, z, zi=zi * z[0])
        y = signal.filtfilt(b, a, channel.channel_data)

        # overwrite scope data of the copy
        scope_copy.channel_data = y
        return scope_copy

    @staticmethod
    def derivative(channel: Channel, order: int = 1) -> Channel:
        """
        Get the derivative of the channel_data.

        In case of measured input signal, it is useful to apply a low-pass filter first.

        :param channel: Scope object
        :type channel: Channel
        :param order: oder of derivative, e.g. 1st order, ...
        :type order: int
        :return: Scope object
        :rtype: Channel
        """
        if not isinstance(channel, Channel):
            raise TypeError("channel must be type Scope.")
        if not isinstance(order, int):
            raise TypeError("order must be type integer.")
        if order <= 0:
            raise ValueError("order must be > 0.")
        # make a copy of the input channel object
        channel_copy = Scope.copy(channel)

        # calculate the derivative, using findiff-toolbox
        d_dx = FinDiff(0, channel.channel_time, order)
        df_dx = d_dx(channel.channel_data)

        # apply the derivative to the scope channel copy
        channel_copy.channel_data = df_dx

        return channel_copy

    @staticmethod
    def calc_rms(channel: Channel) -> Any:
        """
        Calculate the RMS of a given channel. Make sure to provide a SINGLE PERIOD of the signal.

        :param channel: Scope channel object
        :type channel: Scope
        :return: rms(self.channel_data).
        :rtype: Any
        """
        if not isinstance(channel, Channel):
            raise TypeError("channel must be type Scope.")

        # Log flow control
        logging.debug(f"{channel.modulename} :Number of channel data={len(channel.channel_data)}")

        return np.sqrt(np.mean(channel.channel_data ** 2))

    @staticmethod
    def calc_mean(channel: Channel) -> Any:
        """
        Calculate the mean of the given channel. Make sure to provide a SINGLE PERIOD of the signal.

        :param channel: Scope channel object
        :type channel: Scope
        :return: mean(self.channel_data)
        :rtype: any
        """
        if not isinstance(channel, Channel):
            raise TypeError("channel must be type Scope.")

        # Log flow control
        logging.debug(f"{channel.modulename} :Number of channel data={len(channel.channel_data)}")

        return np.mean(channel.channel_data)

    @staticmethod
    def calc_absmean(channel: Channel) -> Any:
        """
        Calculate the absolute mean of the given channel. Make sure to provide a SINGLE PERIOD of the signal.

        :param channel: Scope channel object
        :type channel: Scope
        :return: abs(mean(self.channel_data))
        :rtype: Any
        """
        if not isinstance(channel, Channel):
            raise TypeError("channel must be type Scope.")

        # Log flow control
        logging.debug(f"{channel.modulename} :Number of channel data={len(channel.channel_data)}")

        return np.mean(np.abs(channel.channel_data))

    @staticmethod
    def calc_abs(channel: Channel) -> Channel:
        """
        Modify the existing scope channel so that the signal is rectified.

        :param channel: Scope channel object
        :type channel: Scope
        :return: abs(channel.channel_data).
        :rtype: Scope
        """
        if not isinstance(channel, Channel):
            raise TypeError("channel must be type Scope.")

        channel_modified = copy.deepcopy(channel)

        # Log flow control
        logging.debug(f"{channel_modified.modulename} :Number of channel data={len(channel_modified.channel_data)}")

        channel_modified.channel_data = np.abs(channel_modified.channel_data)
        if channel_modified.channel_label is not None:
            channel_modified.channel_label = '|' + channel_modified.channel_label + '|'

        return channel_modified

    @staticmethod
    def square(channel: Channel) -> Channel:
        """
        Square the data channel.

        :param channel: Scope channel object
        :type channel: Scope
        :return: channel.channel_data ** 2 as scope object
        :rtype: Scope
        """
        if not isinstance(channel, Channel):
            raise TypeError("channel must be type Scope.")

        channel_modified = copy.deepcopy(channel)

        channel_modified.channel_data = channel_modified.channel_data ** 2
        if channel_modified.channel_label is not None:
            channel_modified.channel_label = channel_modified.channel_label + '²'

        # Log flow control
        logging.debug(f"{channel_modified.modulename} :Number of channel data={len(channel_modified.channel_data)}")

        return channel_modified

    @staticmethod
    def save_figure(figure: plt.figure, fig_name: str):
        """
        Save the given figure object as pdf.

        :param figure: figure object
        :type figure: matplotlib.pyplot.figure
        :param fig_name: figure name for pdf file naming
        :type fig_name: str
        """
        if isinstance(fig_name, str):
            figure.savefig(f"{fig_name}.pdf")
        else:
            raise TypeError("figure name must be of type str.")

        # Log flow control
        logging.debug(f"{class_modulename} :Name of file to save={fig_name}.pdf")

    @staticmethod
    def save(scope_object: Channel, filepath: str) -> None:
        """
        Save a scope object to hard disk.

        :param scope_object: scope object
        :type scope_object: Channel
        :param filepath: filepath including file name
        :type filepath: str
        """
        if not isinstance(filepath, str):
            raise TypeError("filepath must be of type str.")
        if ".pkl" not in filepath:
            filepath = filepath + ".pkl"
        file_path, file_name = os.path.split(filepath)
        if file_path == "":
            file_path = os.path.curdir
        if not os.path.exists(file_path):
            os.makedirs(file_path, exist_ok=True)
        if not isinstance(scope_object, Channel):
            raise TypeError("scope_object must be of type Scope.")

        with open(filepath, 'wb') as handle:
            pickle.dump(scope_object, handle, protocol=pickle.HIGHEST_PROTOCOL)

    @staticmethod
    def load(filepath: str) -> Channel:
        """
        Load a scope file from the hard disk.

        :param filepath: filepath
        :type filepath: str
        :return: loaded Scope object
        :rtype: Channel
        """
        if not isinstance(filepath, str):
            raise TypeError("filepath must be of type str.")
        if ".pkl" not in filepath:
            raise ValueError("filepath must end with .pkl")
        if not os.path.exists(filepath):
            raise ValueError(f"{filepath} does not exist.")
        with open(filepath, 'rb') as handle:
            loaded_scope_object: Channel = pickle.load(handle)
        if not isinstance(loaded_scope_object, Channel):
            raise TypeError(f"Loaded object is of type {type(loaded_scope_object)}, but should be type Scope.")

        return loaded_scope_object


if __name__ == '__main__':
    pass<|MERGE_RESOLUTION|>--- conflicted
+++ resolved
@@ -31,15 +31,9 @@
     """Class to share scope figures in a special format, to keep labels, units and voltages belonging to a certain curve."""
 
     @staticmethod
-<<<<<<< HEAD
     def generate_channel(channel_time: Union[List[float], np.ndarray], channel_data: Union[List[float], np.ndarray],
-                         channel_label: Optional[str] = None, channel_unit: Optional[str] = None, channel_color: Optional[str] = None,
+                         channel_label: Optional[str] = None, channel_unit: Optional[str] = None, channel_color: Union[str, tuple, None] = None,
                          channel_source: Optional[str] = None, channel_linestyle: Optional[str] = None) -> Channel:
-=======
-    def generate_scope_object(channel_time: Union[List[float], np.ndarray], channel_data: Union[List[float], np.ndarray],
-                              channel_label: Optional[str] = None, channel_unit: Optional[str] = None, channel_color: Union[str, tuple, None] = None,
-                              channel_source: Optional[str] = None, channel_linestyle: Optional[str] = None) -> Scope:
->>>>>>> e508c4c2
         """
         Generate a scope object.
 
@@ -122,13 +116,8 @@
     # - Method modify ------------------------------------------------------------------------------
 
     @staticmethod
-<<<<<<< HEAD
     def modify(channel: Channel, channel_data_factor: Optional[float] = None, channel_data_offset: Optional[float] = None,
-               channel_label: Optional[str] = None, channel_unit: Optional[str] = None, channel_color: Optional[str] = None,
-=======
-    def modify(channel: Scope, channel_data_factor: Optional[float] = None, channel_data_offset: Optional[float] = None,
                channel_label: Optional[str] = None, channel_unit: Optional[str] = None, channel_color: Union[str, tuple, None] = None,
->>>>>>> e508c4c2
                channel_source: Optional[str] = None, channel_time_shift: Optional[float] = None,
                channel_time_shift_rotate: Optional[float] = None,
                channel_time_cut_min: Optional[float] = None, channel_time_cut_max: Optional[float] = None,
@@ -341,6 +330,7 @@
         Translate tektronix csv-files to a list of Channel class objects.
 
         Note: insert multiple .csv-files to get a list of all channels.
+
         :param csv_files: csv-file from tektronix scope
         :type csv_files: str
         :return: List of Scope objects
@@ -389,6 +379,7 @@
         Translate tektronix csv-files to a list of Channel class objects.
 
         Note: insert multiple .csv-files to get a list of all channels.
+
         :param csv_file: csv-file from tektronix scope
         :type csv_file: str
         :return: List of Scope objects
@@ -791,14 +782,9 @@
         :Examples:
 
         >>> import pysignalscope as pss
-<<<<<<< HEAD
         >>> ch1, ch2, ch3, ch4 = pss.Scope.from_tektronix('tektronix_csv_file.csv')
         >>> pss.Scope.plot_channels([ch1, ch2, ch3],[ch4])
-=======
-        >>> ch1, ch2, ch3, ch4 = pss.HandleScope.from_tektronix('tektronix_csv_file.csv')
-        >>> pss.HandleScope.plot_channels([ch1, ch2, ch3],[ch4])
-
->>>>>>> e508c4c2
+
         Plots two subplots. First one has ch1, ch2, ch3, second one has ch4.
 
         Y-axis labels are set according to the channel_unit, presented in the last curve for the subplot.
@@ -997,16 +983,12 @@
         """
         Plot channel datasets.
 
-        Examples:
+        :Examples:
+
         >>> import pysignalscope as pss
-<<<<<<< HEAD
         >>> ch1, ch2, ch3, ch4 = pss.Scope.from_tektronix('tektronix_csv_file.csv')
         >>> pss.Scope.plot_shiftchannels([ch1, ch2])
-=======
-        >>> ch1, ch2, ch3, ch4 = pss.HandleScope.from_tektronix('tektronix_csv_file.csv')
-        >>> pss.HandleScope.plot_shiftchannels([ch1, ch2])
-
->>>>>>> e508c4c2
+
         Plots the channels ch1 and ch2. You can zoom into by selecting the zoom area with help of
         left mouse button. By moving the mouse while pressing the button  the area is marked by a red rectangle.
         If you release the left mouse button the area is marked. By moving the mouse within the area an perform
