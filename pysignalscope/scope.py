"""Classes and methods to process scope data (from real scopes or from simulation tools) like in a real scope."""
from typing import Union, List, Tuple, Optional, Any
<<<<<<< HEAD
import pickle

=======
>>>>>>> ef266a9d
# 3rd party libraries
import numpy as np
from matplotlib import pyplot as plt
from lecroyutils.control import LecroyScope
# own libraries
import pysignalscope.functions as functions
from pysignalscope.logconfig import setup_logging
from pysignalscope.scope_dataclass import Scope
# python libraries
import copy
import os.path
import warnings
import logging
# Interactive shift plot
from pysignalscope.channelshift import ScopeChShift as scope_ch_shift

# - Logging setup ---------------------------------------------------------------------------------
setup_logging()

# Modul name für static methods
class_modulename = "scope"

# - Class definition ------------------------------------------------------------------------------

class HandleScope:
    """Class to share scope figures in a special format, to keep labels, units and voltages belonging to a certain curve."""

    @staticmethod
    def generate_scope_object(channel_time: Union[List[float], np.ndarray], channel_data: Union[List[float], np.ndarray],
                              channel_label: Optional[str] = None, channel_unit: Optional[str] = None, channel_color: Optional[str] = None,
                              channel_source: Optional[str] = None, channel_linestyle: Optional[str] = None) -> Scope:
        """
        Generate a scope object.

        :param channel_time: time series
        :type channel_time: Union[List[float], np.ndarray]
        :param channel_data: channel data
        :type channel_data: Union[List[float], np.ndarray]
        :param channel_label: channel label
        :type channel_label: Optional[str]
        :param channel_unit: channel unit
        :type channel_unit: Optional[str]
        :param channel_color: channel color
        :type channel_color: Optional[str]
        :param channel_source: channel source
        :type channel_source: Optional[str]
        :param channel_linestyle: channel linestyle
        :type channel_linestyle: Optional[str]
        """
        # check channel_time for a valid type, convert to numpy if necessary
        if isinstance(channel_time, List):
            channel_time = np.array(channel_time)
        elif isinstance(channel_time, np.ndarray):
            channel_time = channel_time
        else:
            raise TypeError("channel_time must be type list or ArrayLike.")
        # check channel_data for a valid type, convert to numpy if necessary
        if isinstance(channel_data, List):
            channel_data = np.array(channel_data)
        elif isinstance(channel_data, np.ndarray):
            channel_data = channel_data
        else:
            raise TypeError("channel_data must be type list or ArrayLike")
        # check channel_label for a valid type
        if isinstance(channel_label, str) or channel_label is None:
            channel_label = channel_label
        else:
            raise TypeError("channel_label must be type str or None.")
        # check channel unit for a valid type
        if isinstance(channel_unit, str) or channel_unit is None:
            channel_unit = channel_unit
        else:
            raise TypeError("channel_unit must be type str or None.")
        # check channel_color for a valid type
        if isinstance(channel_color, str) or channel_color is None:
            channel_color = channel_color
        else:
            raise TypeError("channel_color must be type str or None.")
        # check channel_source for a valid type
        if isinstance(channel_source, str) or channel_source is None:
            channel_source = channel_source
        else:
            raise TypeError("channel_source must be type str or None.")
        # check channel_linestyle for a valid type
        if isinstance(channel_linestyle, str) or channel_linestyle is None:
            channel_linestyle = channel_linestyle
        else:
            raise TypeError("channel_linestyle must be type str or None.")

        return Scope(channel_time=channel_time,
                     channel_data=channel_data,
                     channel_label=channel_label,
                     channel_unit=channel_unit,
                     channel_color=channel_color,
                     channel_source=channel_source,
                     channel_linestyle=channel_linestyle,
                     modulename=class_modulename)

    # - Method modify ------------------------------------------------------------------------------

    @staticmethod
    def modify(channel: Scope, channel_data_factor: Optional[float] = None, channel_data_offset: Optional[float] = None,
               channel_label: Optional[str] = None, channel_unit: Optional[str] = None, channel_color: Optional[str] = None,
               channel_source: Optional[str] = None, channel_time_shift: Optional[float] = None,
               channel_time_shift_rotate: Optional[float] = None,
               channel_time_cut_min: Optional[float] = None, channel_time_cut_max: Optional[float] = None,
               channel_linestyle: Optional[str] = None) -> Scope:
        """
        Modify channel data like metadata or add a factor or offset to channel data.

        Useful for classes with channel_time/data, but without labels or units.

        :param channel: Scope channel object
        :type channel: Scope
        :param channel_data_factor: multiply self.channel_data by channel_data_factor
        :type channel_data_factor: float
        :param channel_data_offset: add an offset to self.channel_data
        :type channel_data_offset: float
        :param channel_label: label to add to the Channel-class
        :type channel_label: str
        :param channel_unit: unit to add to the Channel-class
        :type channel_unit: str
        :param channel_color: Color of a channel
        :type channel_color: str
        :param channel_source: Source of a channel, e.g. 'GeckoCIRCUITS', 'Numpy', 'Tektronix-Scope', ...
        :type channel_source: str
        :param channel_time_shift: add time to the time base
        :type channel_time_shift: float
        :param channel_time_shift_rotate: shifts a signal by the given time, but the end of the signal will
            come to the beginning of the signal. Only recommended for periodic signals!
        :type channel_time_shift_rotate: float
        :param channel_time_cut_min: removes all time units smaller than the given one
        :type channel_time_cut_min: float
        :param channel_time_cut_max: removes all time units bigger than the given one
        :type channel_time_cut_max: float
        :param channel_linestyle: channel linestyle, e.g. '--'
        :type channel_linestyle: str
        :return: Scope object
        :rtype: Scope
        """
        channel_modified = copy.deepcopy(channel)

        if isinstance(channel_label, str):
            channel_modified.channel_label = channel_label
            modify_flag = True
        elif channel_label is None:
            pass
        else:
            raise TypeError("channel_label must be type str or None")
        if isinstance(channel_unit, str):
            channel_modified.channel_unit = channel_unit
            modify_flag = True
        elif channel_unit is None:
            pass
        else:
            raise TypeError("channel_unit must be type str or None")
        if isinstance(channel_data_factor, (int, float)):
            channel_modified.channel_data = channel_modified.channel_data * channel_data_factor
            modify_flag = True
        elif channel_data_factor is None:
            pass
        else:
            raise TypeError("channel_data_factor must be type float or None")
        if isinstance(channel_data_offset, (int, float)):
            channel_modified.channel_data = channel_modified.channel_data + channel_data_offset
            modify_flag = True
        elif channel_data_offset is None:
            pass
        else:
            raise TypeError("channel_data_offset must be type float or None")
        if isinstance(channel_color, str):
            channel_modified.channel_color = channel_color
            modify_flag = True
        elif channel_color is None:
            pass
        else:
            raise TypeError("channel_color must be type str or None")
        if isinstance(channel_source, str):
            channel_modified.channel_source = channel_source
            modify_flag = True
        elif channel_source is None:
            pass
        else:
            raise TypeError("channel_source must be type str or None")
        if isinstance(channel_time_shift, (int, float)):
            channel_modified.channel_time = channel_modified.channel_time + channel_time_shift
            modify_flag = True
        elif channel_time_shift is None:
            pass
        else:
            raise TypeError("channel_time_shift must be type float or None")
        if isinstance(channel_time_shift_rotate, (int, float)):
            # figure out current max time
            current_max_time = channel_modified.channel_time[-1]
            current_period = current_max_time - channel_modified.channel_time[0]
            # shift all times
            channel_modified.channel_time = channel_modified.channel_time + channel_time_shift_rotate
            channel_modified.channel_time[channel_modified.channel_time > current_max_time] = (
                channel_modified.channel_time[channel_modified.channel_time > current_max_time] - current_period)
            # due to rolling time-shift, channel_time and channel_data needs to be re-sorted.
            new_index = np.argsort(channel_modified.channel_time)
            channel_modified.channel_time = np.array(channel_modified.channel_time)[new_index]
            channel_modified.channel_data = np.array(channel_modified.channel_data)[new_index]
            modify_flag = True
        elif channel_time_shift_rotate is None:
            pass
        else:
            raise TypeError("channel_time_shift_rotate must be type str or None")

        if isinstance(channel_time_cut_min, (int, float)):
            index_list_to_remove = []
            if channel_time_cut_min < channel_modified.channel_time[0]:
                raise ValueError(f"channel_cut_time_min ({channel_time_cut_min}) < start of channel_time ({channel_modified.channel_time[0]}). "
                                 f"This is not allowed!")
            for count, value in enumerate(channel_modified.channel_time):
                if value < channel_time_cut_min:
                    index_list_to_remove.append(count)
            channel_modified.channel_time = np.delete(channel_modified.channel_time, index_list_to_remove)
            channel_modified.channel_data = np.delete(channel_modified.channel_data, index_list_to_remove)
            modify_flag = True
        elif channel_time_cut_min is None:
            pass
        else:
            raise TypeError("channel_time_cut_min must be type float or None")

        if isinstance(channel_time_cut_max, (int, float)):
            index_list_to_remove = []
            if channel_time_cut_max > channel_modified.channel_time[-1]:
                raise ValueError(f"channel_cut_time_max ({channel_time_cut_max}) > end of channel_time ({channel_modified.channel_time[-1]}). "
                                 f"This is not allowed!")
            for count, value in enumerate(channel_modified.channel_time):
                if value > channel_time_cut_max:
                    index_list_to_remove.append(count)
            channel_modified.channel_time = np.delete(channel_modified.channel_time, index_list_to_remove)
            channel_modified.channel_data = np.delete(channel_modified.channel_data, index_list_to_remove)
            modify_flag = True
        elif channel_time_cut_max is None:
            pass
        else:
            raise TypeError("channel_time_cut_max must be type float or None")
        if isinstance(channel_linestyle, str):
            channel_modified.channel_linestyle = channel_linestyle
            modify_flag = True
        elif channel_linestyle is None:
            pass
        else:
            raise TypeError("channel_linestyle must be type str or None")

        # Log flow control
        logging.debug(f"{channel_modified.modulename} :FlCtl")
        # Log, if no modification is requested
        if not modify_flag:
            logging.info(f"{channel_modified.modulename} : No modification is requested", )

        return channel_modified

    @staticmethod
    def copy(channel: Scope) -> Scope:
        """Create a deepcopy of Channel.

        :param channel: Scope channel object
        :type channel: Scope
        """
        return copy.deepcopy(channel)

    @staticmethod
    def from_tektronix(csv_file: str) -> List['Scope']:
        """
        Translate tektronix csv-file to a tuple of Channel.

        Note: Returns a tuple with four Channels (Tektronix stores multiple channel data in single .csv-file,
        this results to return of a tuple containing Channel's)

        :param csv_file: csv-file from tektronix scope
        :type csv_file: str
        :return: tuple of Channel, depending on the channel count stored in the .csv-file
        :rtype: list[Scope, Scope, Scope, Scope]

        :Example:

        >>> import pysignalscope as pss
        >>> [voltage, current_prim, current_sec] = pss.HandleScope.from_tektronix('/path/to/tektronix/file/tek0000.csv')
        """
        channel_source = 'Tektronix scope'

        if not isinstance(csv_file, str):
            raise TypeError("csv_file must be type str to show the full filepath.")

        file: np.ndarray = np.genfromtxt(csv_file, delimiter=',', dtype=float, skip_header=15)
        channel_counts = file.shape[1] - 1
        time = file[:, 0]

        channel_list = []
        for channel_count in range(1, channel_counts + 1):
            channel_list.append(Scope(channel_time=time,
                                      channel_data=file[:, channel_count],
                                      channel_source=channel_source,
                                      channel_label=None,
                                      channel_unit=None,
                                      channel_color=None,
                                      channel_linestyle=None,
                                      modulename=class_modulename))

        # Log user error Empty csv-file
        if channel_count == 0:
            logging.info(f"{class_modulename} : Invalid file or file without content")

        # Log flow control
        logging.debug(f"{class_modulename} :FlCtl Channel counts {channel_counts}, File {csv_file}")

        return channel_list

    @staticmethod
    def from_tektronix_mso58(*csv_files: str) -> List['Scope']:
        """
        Translate tektronix csv-files to a list of Channel class objects.

        Note: insert multiple .csv-files to get a list of all channels.
        :param csv_files: csv-file from tektronix scope
        :type csv_files: str
        :return: List of Scope objects
        :rtype: List['Scope']

        :Example single channel:

        >>> import pysignalscope as pss
        >>> [current_prim] = pss.HandleScope.from_tektronix_mso58('/path/to/lecroy/files/current_prim.csv')

        :Example multiple channels channel:

        >>> import pysignalscope as pss
        >>> [current_prim, current_sec] = pss.HandleScope.from_tektronix_mso58('/path/one/current_prim.csv', '/path/two/current_sec.csv')
        """
        channel_source = 'Tektronix scope MSO58'

        tektronix_channels = []
        for csv_file in csv_files:
            if not isinstance(csv_file, str):
                raise TypeError("csv_file must be type str to show the full filepath.")
            file: np.ndarray = np.genfromtxt(csv_file, delimiter=',', dtype=float, skip_header=24)
            time = file[:, 0]
            ch1_data = file[:, 1]

            # Log user error Empty csv-file
            if not ch1_data:
                logging.info(f"{class_modulename} : file {csv_file}->Invalid file or file without content")

            tektronix_channels.append(Scope(time, ch1_data, channel_source=channel_source,
                                            channel_label=os.path.basename(csv_file).replace('.csv', ''),
                                            channel_unit=None, channel_linestyle=None, channel_color=None, modulename=class_modulename))

        # Log user error Empty csv-file
        if not tektronix_channels:
            logging.info(f"{class_modulename} : file {csv_files}-> Invalid file list or files without content")

        # Log flow control
        logging.debug(f"{class_modulename} :FlCtl {csv_files}")

        return tektronix_channels

    @staticmethod
    def from_tektronix_mso58_multichannel(csv_file: str) -> List['Scope']:
        """
        Translate tektronix csv-files to a list of Channel class objects.

        Note: insert multiple .csv-files to get a list of all channels.
        :param csv_file: csv-file from tektronix scope
        :type csv_file: str
        :return: List of Scope objects
        :rtype: List['Scope']

        :Example multiple channel csv-file:

        >>> import pysignalscope as pss
        >>> [current_prim, current_sec] = pss.HandleScope.from_tektronix_mso58_multichannel('/path/to/lecroy/files/currents.csv')
        """
        channel_source = 'Tektronix scope MSO58'

        if not isinstance(csv_file, str):
            raise TypeError("csv_file must be type str to show the full filepath.")

        file: np.ndarray = np.genfromtxt(csv_file, delimiter=',', dtype=float, skip_header=24)
        channel_counts = file.shape[1] - 1
        time = file[:, 0]

        channel_list = []
        for channel_count in range(1, channel_counts + 1):
            channel_list.append(Scope(time, file[:, channel_count], channel_source=channel_source, channel_color=None, channel_linestyle=None,
                                      channel_unit=None, channel_label=None, modulename=class_modulename))

        # Log user error Empty csv-file
        if channel_count == 0:
            logging.info(f"{class_modulename} : Invalid file or file without content", class_modulename)

        # Log flow control
        logging.debug(f"{class_modulename} :FlCtl Channel counts {channel_count},File {csv_file}")

        return channel_list

    @staticmethod
    def from_lecroy(*csv_files: str) -> List['Scope']:
        """
        Translate LeCroy csv-files to a list of Channel class objects.

        Note: insert multiple .csv-files to get a list of all channels

        :param csv_files: csv-file from tektronix scope
        :type csv_files: str
        :return: List of scope objects
        :rtype: List['Scope']

        :Example single channel:

        >>> import pysignalscope as pss
        >>> [current_prim] = pss.HandleScope.from_lecroy('/path/to/lecroy/files/current_prim.csv')

        :Example multiple channels channel:

        >>> import pysignalscope as pss
        >>> [current_prim, current_sec] = pss.HandleScope.from_lecroy('/path/one/current_prim.csv', '/path/two/current_sec.csv')
        """
        channel_source = 'LeCroy scope'

        lecroy_channel = []
        for csv_file in csv_files:
            if not isinstance(csv_file, str):
                raise TypeError("csv_file must be type str to show the full filepath.")
            file: np.ndarray = np.genfromtxt(csv_file, delimiter=',', dtype=float, skip_header=5)
            time = file[:, 0]
            ch1_data = file[:, 1]

            lecroy_channel.append(Scope(channel_time=time, channel_data=ch1_data, channel_source=channel_source,
                                        channel_label=os.path.basename(csv_file).replace('.csv', ''),
                                        channel_unit=None, channel_color=None, channel_linestyle=None,
                                        modulename=class_modulename))

        # Log user error Empty csv-file
        if not lecroy_channel:
            logging.info(f"{class_modulename} : {csv_files} Invalid file list or files without content")

        # Log flow control
        logging.debug(f"{class_modulename} :FlCtl {csv_file}")

        return lecroy_channel

    @staticmethod
    def from_lecroy_remote(channel_number: int, ip_address: str, channel_label: str):
        """
        Get the data of a LeCroy oscilloscope and return a scope object with the collected data.

        :param channel_number: number of the channel
        :type channel_number: int
        :param ip_address: ip-address of the oscilloscope
        :type ip_address: str
        :param channel_label: label name of channel
        :type channel_label: str
        :return: Scope object with collected data
        :rtype: 'Scope'
        """
        if not isinstance(channel_number, int):
            raise TypeError("channel_number must be type int.")
        if not isinstance(ip_address, str):
            raise TypeError("ip_address must be type str.")
        if not isinstance(channel_label, str):
            raise TypeError("channel_label must be type str.")

        channel_source = "LeCroy scope"

        scope = LecroyScope(ip_address)

        if channel_number == 1:
            channel = "C1"
        elif channel_number == 2:
            channel = "C2"
        elif channel_number == 3:
            channel = "C3"
        elif channel_number == 4:
            channel = "C4"
        elif channel_number == 5:
            channel = "C5"
        elif channel_number == 6:
            channel = "C6"
        elif channel_number == 7:
            channel = "C7"
        elif channel_number == 8:
            channel = "C8"
        else:  # "else-case"
            channel = None
            # Log user info
            logging.info(f"{class_modulename} : Requested channel number {channel_number} is out of range (1-8)")
            print("No fitting channel found!")

        # Log flow control
        logging.debug(f"{class_modulename} :FlCtl Channel number: {channel_number} Assigned  channel: {channel}")

        if channel is not None:
            data = scope.waveform(channel)
            return Scope(channel_time=data.x, channel_data=data.y, channel_source=channel_source, channel_label=channel_label,
                         channel_color=None, channel_linestyle=None, channel_unit=None, modulename=class_modulename)

    @staticmethod
    def from_numpy(period_vector_t_i: np.ndarray, mode: str = 'rad', f0: Union[float, None] = None,
                   channel_label=None, channel_unit=None) -> 'Scope':
        """
        Bring a numpy or list array to an instance of Channel.

        :param period_vector_t_i: input vector np.array([time], [signal])
        :type period_vector_t_i: npt.ArrayLike
        :param mode: 'rad' [default], 'deg' or 'time'
        :type mode: str
        :param f0: fundamental frequency in Hz
        :type f0: float
        :param channel_label: channel label
        :type channel_label: str
        :param channel_unit: channel unit
        :type channel_unit: str

        :Example:

        >>> import pysignalscope as pss
        >>> import numpy as np
        >>> channel = pss.HandleScope.from_numpy(np.array([[0, 5e-3, 10e-3, 15e-3, 20e-3], [1, -1, 1, -1, 1]]), f0=100000, mode='time')
        """
        # changes period_vector_t_i to a float array. e.g. the user inserts a vector like this
        # [[0, 90, 180, 270, 360], [1, -1, 1, -1, 1]], with degree-mode, there are only integers inside.
        # when re-assigning the vector by switching from degree to time, the floats will be changed to an integers,
        # what is for most high frequency signals a time-vector consisting with only zeros.
        period_vector_t_i = period_vector_t_i.astype(float)

        # check for correct input parameter
        if (mode == 'rad' or mode == 'deg') and f0 is None:
            raise ValueError("if mode is 'rad' or 'deg', a fundamental frequency f0 must be set")
        # check for input is list. Convert to numpy-array
        if isinstance(period_vector_t_i, List):
            period_vector_t_i = np.array(period_vector_t_i)

        # mode pre-calculation
        if mode == 'rad' and f0 is not None:
            period_vector_t_i[0] = period_vector_t_i[0] / (2 * np.pi * f0)
        elif mode == 'deg' and f0 is not None:
            period_vector_t_i[0] = period_vector_t_i[0] / (360 * f0)
        elif mode != 'time':
            raise ValueError("Mode not available. Choose: 'rad', 'deg', 'time'")

        single_dataset_channel = Scope(period_vector_t_i[0], period_vector_t_i[1],
                                       channel_label=channel_label, channel_unit=channel_unit, channel_color=None,
                                       channel_linestyle=None, modulename=class_modulename, channel_source=None)

        # Log flow control
        logging.debug(f"{class_modulename} :FlCtl Amount of Data: {len(single_dataset_channel)}")

        return single_dataset_channel

    @staticmethod
    def from_geckocircuits(txt_datafile: str, f0: Optional[float] = None) -> List['Scope']:
        """
        Convert a gecko simulation file to Channel.

        :param txt_datafile: path to text file, generated by geckoCIRCUITS
        :type txt_datafile: str
        :param f0: fundamental frequency [optional]
        :type f0: float
        :return: List of Channels
        :rtype: list[Scope]
        """
        if not isinstance(txt_datafile, str):
            raise TypeError("txt_datafile must be type str to show the full filepath.")
        if not isinstance(f0, (float, int)) != f0 is not None:
            raise TypeError("f0 must be type float/int/None.")

        channel_source = 'GeckoCIRCUITS simulation'

        # Read variables from first line in gecko output file
        file = open(txt_datafile, 'r')
        header_line_variables = file.readline(-1)
        variables = header_line_variables.replace('# ', '').split(' ')
        variables.pop()

        # Read simulation data from gecko output file, cut the data and transfer it to Channel
        txt_data = np.genfromtxt(txt_datafile, delimiter=' ')

        timestep = round(txt_data[:, 0][1] - txt_data[:, 0][0], 12)
        if f0 is not None:
            points_last_period = int(1 / f0 / timestep) + 1
            channel_data_last_period = txt_data[-points_last_period:]
            time_modified = np.linspace(0, 1/f0, points_last_period)
        else:
            channel_data_last_period = txt_data
            time_modified = txt_data[:, 0]

        list_simulation_data = []
        list_return_dataset = []
        for count_var, variable in enumerate(variables):
            list_simulation_data.append(channel_data_last_period[:, count_var])

            if count_var != 0:
                list_return_dataset.append(Scope(channel_time=time_modified, channel_data=list_simulation_data[count_var],
                                                 channel_label=variable, channel_source=channel_source, channel_unit=None,
                                                 channel_linestyle=None, channel_color=None, modulename=class_modulename))

        # Log flow control
        logging.debug(f"{class_modulename} :FlCtl Value of count_var {count_var}")

        return list_return_dataset

    @staticmethod
    def power(channel_voltage: 'Scope', channel_current: 'Scope', channel_label: Optional[str] = None) -> 'Scope':
        """
        calculate the power of two datasets.

        :param channel_voltage: dataset with voltage information
        :type channel_voltage: Scope
        :param channel_current: dataset with current information
        :type channel_current: Scope
        :param channel_label: label for new dataset_channel
        :type channel_label: str
        :return: power in a dataset
        :rtype: Scope
        """
        if not isinstance(channel_voltage, Scope):
            raise TypeError("channel_voltage must be type Scope.")
        if not isinstance(channel_current, Scope):
            raise TypeError("channel_current must be type Scope.")
        if not isinstance(channel_label, str) != channel_label is not None:
            raise TypeError("channel_label must be type str or None.")

        channel_data = channel_voltage.channel_data * channel_current.channel_data
        if channel_label is None and channel_voltage.channel_label is not None \
                and channel_current.channel_label is not None:
            channel_label = f"{channel_voltage.channel_label} * {channel_current.channel_label}"
        channel_power = Scope(channel_voltage.channel_time, channel_data, channel_label=channel_label,
                              channel_unit='W', channel_color=None, channel_linestyle=None, channel_source=None, modulename=class_modulename)

        # Log flow control
        logging.debug(f"{class_modulename} :FlCtl Amount of channel data elements={len(channel_data)}")

        return channel_power

    @staticmethod
    def integrate(channel_power: 'Scope', channel_label: Optional[str] = None):
        """
        Integrate a channels signal.

        The default use-case is calculating energy loss (variable naming is for the use case to calculate
        switch energy from power loss curve, e.g. from double-pulse measurement)
        :param channel_power: channel with power
        :type channel_power: Scope
        :param channel_label: channel label
        :type channel_label: Optional[str]
        :return: returns a scope-class, what integrates the input values
        :rtype: Scope
        """
        if not isinstance(channel_power, Scope):
            raise TypeError("channel_power must be type Scope.")
        if not isinstance(channel_label, str):
            raise TypeError("channel_label must be type str.")
        channel_energy = np.array([])
        timestep = channel_power.channel_time[2] - channel_power.channel_time[1]
        for count, _ in enumerate(channel_power.channel_time):
            if count == 0:
                # set first energy value to zero
                channel_energy = np.append(channel_energy, 0)
            else:
                # using euler method
                energy = (np.nan_to_num(channel_power.channel_data[count]) + np.nan_to_num(channel_power.channel_data[count-1])) / 2 * timestep
                channel_energy = np.append(channel_energy, channel_energy[-1] + energy)
        if channel_label is None:
            # Log missing user input
            logging.info(f"{class_modulename} :Label was not defined. So default value is used", class_modulename)
            channel_label = "Energy"

        # Log flow control
        logging.debug(f"{class_modulename} :FlCtl Amount of channel data elements={count}")

        return Scope(channel_power.channel_time, channel_energy, channel_label=channel_label, channel_unit='J', channel_color=None, channel_source=None,
                     channel_linestyle=None, modulename=class_modulename)

    @staticmethod
    def add(*channels: 'Scope') -> 'Scope':
        """
        Add channel_data of several Channels.

        :param channels: Input channels
        :type channels: Scope
        :return: Channel resulting from added input channels
        :rtype: Scope
        """
        if len(channels) < 2:
            raise ValueError("Minimum two channel inputs necessary!")

        channel_data_result = np.zeros_like(channels[0].channel_data)
        channel_label_result = ''
        for channel in channels:
            if not isinstance(channel, Scope):
                raise TypeError("channel must be type Scope.")
            if channel.channel_time.all() != channels[0].channel_time.all():
                raise ValueError("Can not add data. Different Channel.channel_time length!")
            channel_data_result += channel.channel_data
            channel_label_result += channel.channel_label + ' + ' if channel.channel_label is not None else ""
        channel_label_result = channel_label_result[:-3]

        # Log missing channel input, if amount of channels is one
        if len(channels) == 1:
            logging.info(f"{class_modulename} :Only on channel was provided. No channel was added.")
            # Log flow control

        logging.debug(f"{class_modulename} :FlCtl Amount of channels, which are added={len(channels)}")

        return Scope(channel_time=channels[0].channel_time, channel_data=channel_data_result, channel_unit=channels[0].channel_unit,
                     channel_label=channel_label_result, channel_linestyle=None, channel_color=None, channel_source=None, modulename=class_modulename)

    @staticmethod
    def subtract(*channels: 'Scope') -> 'Scope':
        """
        Subtract channel_data of several Channels.

        :param channels: Input channels
        :type channels: Scope
        :return: Channel resulting from first input channel minus all following input channels
        :rtype: Scope
        """
        if len(channels) < 2:
            raise ValueError("Minimum two channel inputs necessary!")

        channel_data_result = np.zeros_like(channels[0].channel_data)
        channel_label_result = ''
        for channel_count, channel in enumerate(channels):
            if not isinstance(channel, Scope):
                raise TypeError("channel must be type Scope.")
            if channel.channel_time.all() != channels[0].channel_time.all():
                raise ValueError("Can not add data. Different Channel.channel_time length!")
            if channel_count == 0:
                channel_data_result += channel.channel_data
            else:
                channel_data_result -= channel.channel_data
            channel_label_result += channel.channel_label + ' - ' if channel.channel_label is not None else ""
        channel_label_result = channel_label_result[:-3]

        # Log missing channel input, if amount of channels is one
        if len(channels) == 1:
            logging.info(f"{class_modulename} :Only on channel was provided. No channel was subtracted.")
            # Log flow control

        # Log flow control
        logging.debug(f"{class_modulename} :FlCtl Amount of channels, which are subtracted={len(channels)}")

        return Scope(channels[0].channel_time, channel_data_result, channel_unit=channels[0].channel_unit,
                     channel_label=channel_label_result, channel_color=None, channel_source=None, channel_linestyle=None, modulename=class_modulename)

    @staticmethod
    def plot_channels(*channel: List['Scope'], timebase: str = 's', figure_size: Optional[Tuple] = None,
                      figure_directory: Optional[str] = None) -> plt.figure:
        """
        Plot channel datasets.

        Examples:
        >>> import pysignalscope as pss
        >>> ch1, ch2, ch3, ch4 = pss.HandleScope.from_tektronix('tektronix_csv_file.csv')
        >>> pss.HandleScope.plot_channels([ch1, ch2, ch3],[ch4])
        Plots two subplots. First one has ch1, ch2, ch3, second one has ch4.

        Y-axis labels are set according to the channel_unit, presented in the last curve for the subplot.
        For own axis labeling, use as channel_unit for the last channel your label, e.g. r"$i_T$ in A".
        Note, that the r before the string gives the command to accept LaTeX formulas, like $$.

        :param channel: list of datasets
        :type channel: list[Scope]
        :param timebase: timebase, can be 's', 'ms', 'us', 'ns' or 'ps'
        :type timebase: str
        :param figure_size: None for auto-fit; fig_size for matplotlib (width, length in mm)
        :type figure_size: Tuple
        :param figure_directory: full path with file extension
        :type figure_directory: str

        :return: Plots
        :rtype: None
        """
        if timebase.lower() == 's':
            time_factor = 1.0
        elif timebase.lower() == 'ms':
            time_factor = 1e-3
        elif timebase.lower() == 'µs' or timebase.lower() == 'us':
            time_factor = 1e-6
            timebase = 'µs'
        elif timebase.lower() == 'ns':
            time_factor = 1e-9
        elif timebase.lower() == 'ps':
            time_factor = 1e-12
        else:
            time_factor = 1
            timebase = 's'

        if len(channel) == 1:  # This is for a single plot with multiple graphs
            fig = plt.figure(figsize=[x/25.4 for x in figure_size] if figure_size is not None else None, dpi=80)
            for plot_list in channel:
                for channel_dataset in plot_list:
                    plt.plot(channel_dataset.channel_time / time_factor, channel_dataset.channel_data,
                             label=channel_dataset.channel_label, color=channel_dataset.channel_color,
                             linestyle=channel_dataset.channel_linestyle)
                plt.grid()
                plt.legend()
                plt.xlabel(f'Time in {timebase}')
                if channel_dataset.channel_unit is None:
                    pass
                elif channel_dataset.channel_unit.lower() == 'v':
                    plt.ylabel(f"Voltage in {channel_dataset.channel_unit}")
                elif channel_dataset.channel_unit.lower() == 'a':
                    plt.ylabel(f"Current in {channel_dataset.channel_unit}")
                elif channel_dataset.channel_unit.lower() == 'w':
                    plt.ylabel(f"Power in {channel_dataset.channel_unit}")
                else:
                    # in case of no matches, use a custom label. The channel_unit is used for this.
                    plt.ylabel(channel_dataset.channel_unit)
            # Log flow control
            logging.debug(f"{class_modulename} :FlCtl Amount of plots within one channel={len(plot_list)}")

        else:  # This is for multiple plots with multiple graphs
            fig, axs = plt.subplots(nrows=len(channel), ncols=1, sharex=True, figsize=[x/25.4 for x in figure_size] if figure_size is not None else None)
            for plot_count, plot_list in enumerate(channel):
                for channel_dataset in plot_list:
                    axs[plot_count].plot(channel_dataset.channel_time / time_factor, channel_dataset.channel_data,
                                         label=channel_dataset.channel_label, color=channel_dataset.channel_color,
                                         linestyle=channel_dataset.channel_linestyle)
                axs[plot_count].grid()
                axs[plot_count].legend()
                axs[plot_count].set_xlabel(f'Time in {timebase}')
                if channel_dataset.channel_unit is None:
                    pass
                elif channel_dataset.channel_unit.lower() == 'v':
                    axs[plot_count].set_ylabel(f"Voltage in {channel_dataset.channel_unit}")
                elif channel_dataset.channel_unit.lower() == 'a':
                    axs[plot_count].set_ylabel(f"Current in {channel_dataset.channel_unit}")
                elif channel_dataset.channel_unit.lower() == 'w':
                    axs[plot_count].set_ylabel(f"Power in {channel_dataset.channel_unit}")
                elif channel_dataset.channel_unit.lower() == 'j':
                    axs[plot_count].set_ylabel(f"Energy in {channel_dataset.channel_unit}")
                else:
                    # in case of no matches, use a custom label. The channel_unit is used for this.
                    axs[plot_count].set_ylabel(channel_dataset.channel_unit)
            # Log flow control
            logging.debug(f"{class_modulename} :FlCtl Amount of plots within multiple channels={plot_count}")

        plt.tight_layout()
        if figure_directory is not None:
            plt.savefig(figure_directory, bbox_inches="tight")

        # Log flow control
        logging.debug(f"{class_modulename} :FlCtl Amount of channels, which are displayed={len(channel)}")

        plt.show()
        return fig

    @staticmethod
    def check_limits(cur_value: float, min_value: float, max_value: float) -> bool:
        """
        Check if the  value is within the given range.

        Example for a valid value:
        >>> bool valid
        >>> value = 10.2
        >>> valid = HandleScope.check_limits(value, 3.2,11.3)
        >>> if valid:
        >>>     print(f"{value} is within the limit")
        >>> else:
        >>>     printf(f"{value} is invalid")
        The  value will be check according the given limits.
        If the value is within the limit the method provide True as return value.

        :param cur_value: value to check
        :type cur_value: float
        :param min_value: lowest valid value
        :type min_value: float
        :param max_value: highest valid value
        :type max_value: float

        :return: condition result 'value is in range'
        :rtype: bool
        """
        # Init return variable
        ret_val = True

        # Check for maximum
        if cur_value > max_value:
            ret_val = False
        # Check for maximum
        if cur_value < min_value:
            ret_val = False

        return ret_val

    @staticmethod
    def calculate_min_diff(cur_channel: np.array, ch_id: any) -> [bool, float]:
        """
        Check if the  value is within the given range.

        Calculate the minimal absolute differene of the values within the array (values will not be sorted).

        Example for a valid value:
        >>> bool valid
        >>> channel5 = np.array([1, 2.4, 3.4, 4.4, 5])
        >>> valid,mindiff = HandleScope.calculate_min_diff(channel5,5)
        >>> if valid:
        >>>     print(f"{mindiff} is the minimum difference")
        >>> else:
        >>>     printf("Minimum difference could not be calculated")
        The minimum difference of a channel are calculated. A difference of 0 is ignored.
        The validity is set to false, if the array is not sorted in ascending order or the array contains only 1 value.

        :param cur_channel: value to check
        :type cur_channel: np.array
        :param ch_id: lowest valid value
        :type ch_id: any

        :return: [Validity of the minimum value, minimum value]
        :rtype: bool,float
        """
        # Search minimal difference
        min_diff = 0
        validity = False

        # Check, if channel has got more, than one entry
        if cur_channel.size > 1:
            diff_channel = np.diff(cur_channel)
            if np.min(diff_channel) <= 0 or np.max(diff_channel) == 0:
                # Channel has got less equal on entry
                logging.warning(f"Channel {ch_id} is invalid (no ascending order or multiple values assigned to one coordinate")
            else:
                min_diff = np.min(diff_channel[diff_channel > 0])
                # Return value is valid
                validity = True
        else:
            # Channel has got less equal on entry
            logging.warning(f"Channel {ch_id} has got less equal on entry and will not be considered")

        # Return validity and minimal difference
        return [validity, min_diff]

    @staticmethod
    def plot_shiftchannels(channels: List['Scope'], shiftstep_x: Optional[float] = None, shiftstep_y: Optional[float] = None, \
                           displayrange_x: Optional[Tuple[float, float]] = None, displayrange_y: Optional[Tuple[float, float]] = None):
        """
        Plot channel datasets.

        Examples:
        >>> import pysignalscope as pss
        >>> ch1, ch2, ch3, ch4 = pss.HandleScope.from_tektronix('tektronix_csv_file.csv')
        >>> pss.HandleScope.plot_shiftchannels([ch1, ch2])
        Plots the channels ch1 and ch2. You can zoom into by selecting the zoom area with help of
        left mouse button. By moving the mouse while pressing the button  the area is marked by a red rectangle.
        If you release the left mouse button the area is marked. By moving the mouse within the area an perform
        a button press, you confirm and you zoom in the area. If you perform the left mouse button click outside
        of the marked area, you reject the selection. You reject the selection always by clicking the right mouse button independent you zoom out.
        button. If no area is selected or wait for confirmation, the click on the right mouse button leads to zooming out.
        There is a zoom limit in both directions. In this case, the rectangle shows the possible area (becomes larger),
        after you have release the left mouse button.

        Y-axis labels are set according to the channel_unit, presented in the last curve for the subplot.
        For own axis labeling, use as channel_unit for the last channel your label, e.g. r"$i_T$ in A".
        Note, that the r before the string gives the command to accept LaTeX formulas, like $$.
        The parameters has to fullfill conditions:
        Minimal shift step in x-direction is the minimal difference of 2 points of all provided channels

        :param channels: list of datasets
        :type channels: list[Scope]
        :param shiftstep_x: shift step in x-direction (optional parameter)
                            Has to be in range 'minimal difference of 2 points of the channels'
                            to ('displayed maximal x-value minus displayed minimal x-value')/10
        :type shiftstep_x: float
        :param shiftstep_y: shift step in y-direction (optional parameter)
                            Has to be in range ('displayed maximal y-value minus displayed minimal y-value')/200
                            to ('displayed maximal y-value minus displayed minimal y-value')/10
        :type shiftstep_y: float
        :param displayrange_x: Display range limits in x-direction (min_x, max_x)  (optional parameter)
                            Definition: delta_min_x = 100 * 'minimum distance between 2 samples', min_x = 'minimal x-value (of all channels)',
                                        max_x = 'maximal x-value (of all channels)',  delta_x = max_x-min_x
                            The range for displayrange_x[0]: From min_x-delta_x to max_x-delta_min_x
                            The range for displayrange_x[1]: From min_x+delta_min_x to max_x+delta_x
                            and displayrange_x[1]-displayrange_x[0]>=delta_min_x
        :type displayrange_x: tuple of float
        :param displayrange_y: Display range limits in y-direction (min_y, max_y) (optional parameter)
                            Definition: delta_y = max_y-min_y, min_y = 'minimal y-value (of all channels)',
                                        max_y = 'maximal y-value (of all channels)',  delta_min_y = delta_y/100
                            The range for displayrange_y[0]: From min_y-delta_y to max_y-delta_min_y*50
                            The range for displayrange_y[1]: From min_y+delta_min_y*50 to max_y-delta_y
                            and displayrange_y[1]-displayrange_y[0]>=delta_min_y*50
        :type displayrange_y: tuple of float

        :return: List of x and y-shifts per channel
        :rtype: list[float]
        """
        # Init minimum and maximum values
        global_min_x = float(np.min(channels[0].channel_time))
        global_max_x = np.max(channels[0].channel_time)
        global_min_y = np.min(channels[0].channel_data)
        global_max_y = np.max(channels[0].channel_data)

        # For-loop over channels
        for channel in channels[1:]:
            global_min_x = np.min([global_min_x, np.min(channel.channel_time)])
            global_max_x = np.max([global_max_x, np.max(channel.channel_time)])
            global_min_y = np.min([global_min_y, np.min(channel.channel_data)])
            global_max_y = np.max([global_max_y, np.max(channel.channel_data)])

        # Search minimal difference
        min_diff_channel = 0
        # For-loop over channels to calculate the minimum distance between the values
        for channel_id, channel in enumerate(channels[1:], start=1):
            validity, min_diff = HandleScope.calculate_min_diff(channel.channel_time, channel_id)
            # Check, if the value is valid
            if validity:
                # Check, if a minimum is not set (min_diff_channel == 0
                if min_diff_channel == 0:
                    # First entry
                    min_diff_channel = min_diff
                else:
                    # Additinal entries
                    min_diff_channel = np.min([min_diff_channel, min_diff])
            # Check if no channel provides a minimum
            if min_diff_channel == 0:
                # Invalid type of shift step x
                logging.error("Any channel has got invalid values (no ascending order or multiple values for x.")
                # Stop the programm
                raise ValueError("Any channel has got invalid values (no ascending order or multiple values for x.")

        # Calculate max_shiftstepx as delta_max/10, min_shiftstepx as min_diff_channel  and
        # default value as delta_max/100
        delta_x = (global_max_x-global_min_x)
        # Check, if delta_x=0
        if delta_x == 0:
            delta_x = global_max_x
        # Set the shift steps in x-direction
        max_shiftstep_x = delta_x/10
        min_shiftstep_x = min_diff_channel
        def_shiftstep_x = max_shiftstep_x/50
        # Check, if default shift is less mimimum shift
        if def_shiftstep_x < min_shiftstep_x:
            def_shiftstep_x = min_shiftstep_x

        # Calculate max_shiftstepy as delta_max/10, min_shiftstepx as delta_max/200  and
        # default value as delta_max/100
        delta_y = (global_max_y-global_min_y)
        # Check, if delta_y=0
        if delta_y == 0:
            delta_y = global_max_y
        # Set the shift steps in y-direction
        max_shiftstep_y = delta_y/10
        min_shiftstep_y = delta_y/200
        def_shiftstep_y = delta_y/100

        # Initialize values
        # Shift steps x
        if isinstance(shiftstep_x, float) or isinstance(shiftstep_x, int):
            if not HandleScope.check_limits(shiftstep_x, min_shiftstep_x, max_shiftstep_x):
                shiftstep_x = def_shiftstep_x
                # Shift step in x-Direction is out of range
                logging.warning(f"{class_modulename} :Shift step in x-direction {shiftstep_x} is out of range. " \
                                f"The range isn from {min_shiftstep_x} to {max_shiftstep_x}")
        elif shiftstep_x is None:
            shiftstep_x = def_shiftstep_x
        else:
            # Invalid type of shift step x
            logging.error("Type of optional parameter 'shiftstep_x' has to be 'float'.")
            # Stop the programm
            raise TypeError("Type of optional parameter 'shiftstep_x' has to be 'float'.")

        # Shift steps y
        if isinstance(shiftstep_y, float) or isinstance(shiftstep_y, int):
            if not HandleScope.check_limits(shiftstep_y, min_shiftstep_y, max_shiftstep_y):
                shiftstep_y = def_shiftstep_y
                # Shift step in y-Direction is out of range
                logging.warning(f"{class_modulename} :Shift step in x-direction {shiftstep_x} is out of range. " \
                                f"The range isn from {min_shiftstep_x} to {max_shiftstep_x}")
                # logging
        elif shiftstep_y is None:
            shiftstep_y = def_shiftstep_y
        else:
            # Invalid type of shift step y
            logging.error("Type of optional parameter 'shiftstep_y' has to be 'float'.")
            # Stop the programm
            raise TypeError("Type of optional parameter 'shiftstep_y' has to be 'float'.")

        # Initialize the actual display range y with an invalid value
        act_displayrange_x = [0.0, 0.0]
        # Evaluate display range x
        if isinstance(displayrange_x, tuple) and len(displayrange_x) == 2 \
           and isinstance(displayrange_x[0], (float, int)) and isinstance(displayrange_x[1], (float, int)):
            # Allow +-100 Percent: Calculate the delta
            global_delta = global_max_x - global_min_x
            display_delta = displayrange_x[1] - displayrange_x[0]
            if (displayrange_x[0] < global_min_x - global_delta) \
               or (displayrange_x[1] > global_max_x + global_delta) \
               or global_delta < (min_shiftstep_x * 5):
                # Display range in x-direction exeeds the limit
                logging.warning(
                    f"Display range in x-direction of min,max: {act_displayrange_x[0]},{act_displayrange_x[1]}  exeeds the limit "
                    f"min,max: {global_min_x - global_delta},{global_max_x + global_delta}.")
            elif display_delta < 100 * min_shiftstep_x:
                # Display range in x-direction exeeds the limit
                logging.warning(
                    f"Display range in x-direction of max-min: {display_delta} is to small (should be {100 * min_shiftstep_x})"
                    f"min,max: {global_min_x - global_delta},{global_max_x + global_delta}.")
            else:
                # Overtake display range in x-direction
                act_displayrange_x[0] = displayrange_x[0]
                act_displayrange_x[1] = displayrange_x[1]
        elif displayrange_x is not None:
            # Invalid type of Display range x
            logging.error("Type of optional parameter 'displayrange_x' has to be 'tupel[float][float]'.")
            # Stop the programm
            raise TypeError("Type of optional parameter 'displayrange_x' has to be 'tupel[float][float]'.")

        # Initialize the actual display range y with an invalid value
        act_displayrange_y = [0.0, 0.0]
        # Evaluate display range y
        if isinstance(displayrange_y, tuple) and len(displayrange_y) == 2 \
           and isinstance(displayrange_y[0], (float, int)) and isinstance(displayrange_y[1], (float, int)):
            # Allow +-100 Percent: Calculate the delta
            global_delta = global_max_y - global_min_y
            display_delta = displayrange_y[1] - displayrange_y[0]
            if (displayrange_y[0] < (global_min_y - global_delta)) \
               or (displayrange_y[1] > (global_max_y + global_delta)) \
               or (global_delta < (min_shiftstep_y * 5)):
                # Display range in y-direction exeeds the limit
                logging.warning(
                    f"Display range in y-direction of min,max: {displayrange_y[0]},{displayrange_y[1]}  exeeds the limit "
                    f"min,max: {global_min_y - global_delta},{global_max_y + global_delta}.")
            elif display_delta < global_delta / 100:
                # Display range in y-direction exeeds the limit
                logging.warning(
                    f"Display range in y-direction of max-min: {display_delta} is to small (should be {global_delta / 100})"
                    f"min,max: {global_min_x - global_delta},{global_max_x + global_delta}.")
                # Set Display range in y-direction to max y-value
            else:
                # Overtake display range in y-direction
                act_displayrange_y[0] = displayrange_y[0]
                act_displayrange_y[1] = displayrange_y[1]
        elif displayrange_y is not None:
            # Invalid type of Display range y
            logging.error("Type of optional parameter 'displayrange_y' has to be 'tupel[float][float]'.")
            # Stop the programm
            raise TypeError("Type of optional parameter 'displayrange_y' has to be 'tupel[float][float]'.")

        # Create instance variable
        ch_shift = scope_ch_shift()

        # Set the limits of shiftstep and display-range
        ch_shift.init_shiftstep_limits((min_shiftstep_x, max_shiftstep_x), (min_shiftstep_y, max_shiftstep_y))
        # Return the list of channel shifts
        return ch_shift.channel_shift(channels, shiftstep_x, shiftstep_y, act_displayrange_x, act_displayrange_y)

    @staticmethod
    def scope2plot(csv_file, scope: str = 'tektronix', order: str = 'single', timebase: str = 's', \
                   channel_units: Optional[List[str]] = None, channel_labels: Optional[List[str]] = None):
        """
        Plot the scope signal.

        :param csv_file: csv file-name
        :type csv_file: str
        :param scope: oscilloscope type
        :type scope: str
        :param order: 'single' [default] for all plots in single subplots, or 'multi' for subplots with one curve
        :type order: str
        :param timebase: timebase, can be 's', 'ms', 'us', 'ns' or 'ps'
        :type timebase: str
        :param channel_units: units in a list [unit_ch1, unit_ch2, unit_ch3, unit_ch4], e.g. ['A', 'A', 'V', 'Ohm']
        :type channel_units: list[str]
        :param channel_labels: channel labels in a list [label_ch1, label_ch2, label_ch3, label_ch4]
        :type channel_labels: list[str]
        """
        if scope.lower() == 'tektronix':
            channel_list = HandleScope.from_tektronix(csv_file)
        elif scope.lower() == 'lecroy':
            channel_list = HandleScope.from_lecroy(csv_file)
        else:
            # Log user warning
            logging.warning(f"{class_modulename} :Scope {scope} is unknown. Set to Tektronix scope")
            # Display message
            warnings.warn('Can not detect scope type. Set to Tektronix scope', stacklevel=2)
            channel_list = HandleScope.from_tektronix(csv_file)

        if channel_units is not None:
            for channel_count, channel in enumerate(channel_list):
                channel = HandleScope.modify(channel, channel_unit=channel_units[channel_count])

        if channel_labels is not None:
            for channel_count, channel in enumerate(channel_list):
                channel = HandleScope.modify(channel, channel_label=channel_labels[channel_count])

        if order.lower().replace(" ", "") == 'single':
            HandleScope.plot_channels(channel_list, timebase=timebase)
        else:
            HandleScope.plot_channels([channel_list[0]], [channel_list[1]], [channel_list[2]], [channel_list[3]],
                                      timebase=timebase)

        # Log flow control
        logging.debug(f"{class_modulename} :Data of file {csv_file} are displayed (Type {scope})")

    @staticmethod
    def compare_channels(*channel_datasets: 'Scope', shift: Optional[List[Union[None, float]]] = None,
                         scale: Optional[List[Union[None, float]]] = None, offset: Optional[List[Union[None, float]]] = None,
                         timebase: str = 's'):
        """
        Graphical comparison for datasets. Note: Datasets need to be type Channel.

        :param channel_datasets: dataset according to Channel
        :type channel_datasets: Scope
        :param shift: phase shift in a list for every input dataset
        :type shift: list[Union[None, float]]
        :param scale: channel scale factor in a list for every input dataset
        :type scale: list[Union[None, float]]
        :param offset: channel offset in a list for every input dataset
        :type offset: list[Union[None, float]]
        :param timebase: timebase, can be 's', 'ms', 'us', 'ns' or 'ps'
        :type timebase: str
        """
        if timebase.lower() == 's':
            time_factor = 1.0
        elif timebase.lower() == 'ms':
            time_factor = 1e-3
        elif timebase.lower() == 'µs' or timebase.lower() == 'us':
            time_factor = 1e-6
            timebase = 'µs'
        elif timebase.lower() == 'ns':
            time_factor = 1e-9
        elif timebase.lower() == 'ps':
            time_factor = 1e-12
        else:
            # Log user info
            logging.info(f"{class_modulename} :time base was not defined or unknown (Set to {timebase}).\n timebase are set to second")

            time_factor = 1
            timebase = 's'

        for count, channel_dataset in enumerate(channel_datasets):
            if not isinstance(channel_dataset, Scope):
                raise TypeError("channel_dataset must be type Scope.")
            modified_time = channel_dataset.channel_time
            modified_data = channel_dataset.channel_data

            if shift is not None:
                modified_time = channel_dataset.channel_time + shift[count]
            if scale is not None:
                modified_data = modified_data * scale[count]
            if offset is not None:
                modified_data = modified_data + offset[count]

            plt.plot(modified_time/time_factor, modified_data, label=channel_dataset.channel_label,
                     color=channel_dataset.channel_color, linestyle=channel_dataset.channel_linestyle)
        plt.xlabel(f"time in {timebase}")
        if channel_datasets[0].channel_unit is not None:
            if channel_datasets[0].channel_unit.lower() == 'a':
                plt.ylabel('Current in A')
            elif channel_datasets[0].channel_unit.lower() == 'u':
                plt.ylabel('Voltage in V')
            elif channel_datasets[0].channel_unit.lower() == 'w':
                plt.ylabel('Power in W')
        plt.legend()
        plt.grid()
        plt.show()

        # Log flow control
        logging.debug(f"{class_modulename} :Amount of displayed datasets={len(channel_datasets)}")

    @staticmethod
    def fft(channel: Scope, plot: bool = True):
        """
        Perform fft to the signal.

        :param channel: Scope channel object
        :type channel: Scope
        :param plot: True to show a figure
        :type plot: bool
        :return: numpy-array [[frequency-vector],[amplitude-vector],[phase-vector]]
        :rtype: npt.NDArray[list]

        :Example:

        >>> import pysignalscope as pss
        >>> import numpy as np
        >>> channel = pss.HandleScope.from_numpy(np.array([[0, 5e-3, 10e-3, 15e-3, 20e-3], [1, -1, 1, -1, 1]]), f0=100000, mode='time')
        >>> pss.HandleScope.fft(channel)
        """
        if not isinstance(plot, bool):
            raise TypeError("plot must be type bool.")
        period_vector = np.array([channel.channel_time, channel.channel_data])

        # Log flow control
        logging.debug(f"{channel.modulename} :Amount of channel data={len(channel.channel_data)}")

        return functions.fft(period_vector, mode='time', plot=plot)

    @staticmethod
    def short_to_period(channel: Scope, f0: Union[float, int, None] = None, time_period: Union[float, int, None] = None,
                        start_time: Union[float, int, None] = None):
        """Short a given Scope object to a period.

        :param channel: Scope channel object
        :type channel: Scope
        :param f0: frequency in Hz
        :type f0: float
        :param time_period: time period in seconds
        :type time_period: float
        :param start_time: start time in seconds
        :type start_time: float
        """
        if not isinstance(f0, (float, int)) != f0 is not None:
            raise TypeError("f0 must be type float/int/None.")
        if not isinstance(time_period, (float, int)) != f0 is not None:
            raise TypeError("time_period must be type float/int/None.")
        if not isinstance(start_time, (float, int)) != f0 is not None:
            raise TypeError("start_time must be type float/int/None.")

        if start_time is None:
            start_time = channel.channel_time[0]
        # check for correct input parameter
        if time_period is None and f0 is None:
            raise ValueError("give a time period or a fundamental frequency")

        if time_period is not None:
            end_time = start_time + time_period
        elif f0 is not None:
            end_time = start_time + 1/f0
        channel = HandleScope.modify(channel, channel_time_cut_min=start_time, channel_time_cut_max=end_time)
        # Log flow control
        logging.debug(f"{channel.modulename} :Time range: {start_time} to {end_time}")

        return channel

    @staticmethod
    def rms(channel: Scope) -> Any:
        """
        Calculate the RMS of a given channel. Make sure to provide a SINGLE PERIOD of the signal.

        :param channel: Scope channel object
        :type channel: Scope
        Returns: rms(self.channel_data).
        """
        # Log flow control
        logging.debug(f"{channel.modulename} :Number of channel data={len(channel.channel_data)}")

        return np.sqrt(np.mean(channel.channel_data ** 2))

    @staticmethod
    def mean(channel: Scope) -> Any:
        """
        Calculate the mean of the given channel. Make sure to provide a SINGLE PERIOD of the signal.

        :param channel: Scope channel object
        :type channel: Scope
        Returns: mean(self.channel_data).
        """
        # Log flow control
        logging.debug(f"{channel.modulename} :Number of channel data={len(channel.channel_data)}")

        return np.mean(channel.channel_data)

    @staticmethod
    def absmean(channel: Scope) -> Any:
        """
        Calculate the absolute mean of the given channel. Make sure to provide a SINGLE PERIOD of the signal.

        :param channel: Scope channel object
        :type channel: Scope
        Returns: abs(mean(self.channel_data)).
        """
        # Log flow control
        logging.debug(f"{channel.modulename} :Number of channel data={len(channel.channel_data)}")

        return np.mean(np.abs(channel.channel_data))

    @staticmethod
    def abs(channel: Scope) -> Scope:
        """
        Modify the existing scope channel so that the signal is rectified.

        :param channel: Scope channel object
        :type channel: Scope
        Returns: abs(channel.channel_data).
        """
        channel_modified = copy.deepcopy(channel)

        # Log flow control
        logging.debug(f"{channel_modified.modulename} :Number of channel data={len(channel_modified.channel_data)}")

        channel_modified.channel_data = np.abs(channel_modified.channel_data)
        if channel_modified.channel_label is not None:
            channel_modified.channel_label = '|' + channel_modified.channel_label + '|'

        return channel_modified

    @staticmethod
    def square(channel: Scope) -> Scope:
        """
        Square the data channel.

        :param channel: Scope channel object
        :type channel: Scope
        Returns: channel.channel_data ** 2.
        """
        channel_modified = copy.deepcopy(channel)

        channel_modified.channel_data = channel_modified.channel_data ** 2
        if channel_modified.channel_label is not None:
            channel_modified.channel_label = channel_modified.channel_label + '²'

        # Log flow control
        logging.debug(f"{channel_modified.modulename} :Number of channel data={len(channel_modified.channel_data)}")

        return channel_modified

    @staticmethod
    def save_figure(figure: plt.figure, fig_name: str):
        """
        Save the given figure object as pdf.

        :param figure: figure object
        :type figure: matplotlib.pyplot.figure
        :param fig_name: figure name for pdf file naming
        :type fig_name: str
        """
        if isinstance(fig_name, str):
            figure.savefig(f"{fig_name}.pdf")
        else:
            raise TypeError("figure name must be of type str.")

        # Log flow control
        logging.debug(f"{class_modulename} :Name of file to save={fig_name}.pdf")

    @staticmethod
    def save(scope_object: Scope, filepath: str) -> None:
        """
        Save a scope object to hard disk.

        :param scope_object: scope object
        :type scope_object: Scope
        :param filepath: filepath including file name
        :type filepath: str
        """
        if not isinstance(filepath, str):
            raise TypeError("filepath must be of type str.")
        if ".pkl" not in filepath:
            filepath = filepath + ".pkl"
        file_path, file_name = os.path.split(filepath)
        if file_path == "":
            file_path = os.path.curdir
        if not os.path.exists(file_path):
            os.makedirs(file_path, exist_ok=True)
        if not isinstance(scope_object, Scope):
            raise TypeError("scope_object must be of type Scope.")

        with open(filepath, 'wb') as handle:
            pickle.dump(scope_object, handle, protocol=pickle.HIGHEST_PROTOCOL)

    @staticmethod
    def load(filepath: str) -> Scope:
        """
        Load a scope file from the hard disk.

        :param filepath: filepath
        :type filepath: str
        :return: loaded Scope object
        :rtype: Scope
        """
        if not isinstance(filepath, str):
            raise TypeError("filepath must be of type str.")
        if ".pkl" not in filepath:
            raise ValueError("filepath must end with .pkl")
        if not os.path.exists(filepath):
            raise ValueError(f"{filepath} does not exist.")
        with open(filepath, 'rb') as handle:
            loaded_scope_object: Scope = pickle.load(handle)
        if not isinstance(loaded_scope_object, Scope):
            raise TypeError(f"Loaded object is of type {type(loaded_scope_object)}, but should be type Scope.")

        return loaded_scope_object


if __name__ == '__main__':
    pass<|MERGE_RESOLUTION|>--- conflicted
+++ resolved
@@ -1,10 +1,7 @@
 """Classes and methods to process scope data (from real scopes or from simulation tools) like in a real scope."""
 from typing import Union, List, Tuple, Optional, Any
-<<<<<<< HEAD
 import pickle
 
-=======
->>>>>>> ef266a9d
 # 3rd party libraries
 import numpy as np
 from matplotlib import pyplot as plt
