"""Classes and methods to process scope data (from real scopes or from simulation tools) like in a real scope."""
# python libraries
import copy
import os.path
import warnings
import logging
from typing import Union, List, Tuple, Optional, Any
import pickle

# 3rd party libraries
import numpy as np
from matplotlib import pyplot as plt
from lecroyutils.control import LecroyScope
from scipy import signal
from findiff import FinDiff

# own libraries
import pysignalscope.functions as functions
from pysignalscope.logconfig import setup_logging
from pysignalscope.scope_dataclass import Scope
from pysignalscope.channelshift import ScopeChShift as scope_ch_shift

# - Logging setup ---------------------------------------------------------------------------------
setup_logging()

# Modul name für static methods
class_modulename = "scope"

# - Class definition ------------------------------------------------------------------------------

class HandleScope:
    """Class to share scope figures in a special format, to keep labels, units and voltages belonging to a certain curve."""

    @staticmethod
    def generate_scope_object(channel_time: Union[List[float], np.ndarray], channel_data: Union[List[float], np.ndarray],
                              channel_label: Optional[str] = None, channel_unit: Optional[str] = None, channel_color: Optional[str] = None,
                              channel_source: Optional[str] = None, channel_linestyle: Optional[str] = None) -> Scope:
        """
        Generate a scope object.

        :param channel_time: time series
        :type channel_time: Union[List[float], np.ndarray]
        :param channel_data: channel data
        :type channel_data: Union[List[float], np.ndarray]
        :param channel_label: channel label
        :type channel_label: Optional[str]
        :param channel_unit: channel unit
        :type channel_unit: Optional[str]
        :param channel_color: channel color
        :type channel_color: Optional[str]
        :param channel_source: channel source
        :type channel_source: Optional[str]
        :param channel_linestyle: channel linestyle
        :type channel_linestyle: Optional[str]
        """
        # check channel_time for a valid type, convert to numpy if necessary
        if isinstance(channel_time, List):
            channel_time = np.array(channel_time)
        elif isinstance(channel_time, np.ndarray):
            channel_time = channel_time
        else:
            raise TypeError("channel_time must be type list or ArrayLike.")
        # check channel_data for a valid type, convert to numpy if necessary
        if isinstance(channel_data, List):
            channel_data = np.array(channel_data)
        elif isinstance(channel_data, np.ndarray):
            channel_data = channel_data
        else:
            raise TypeError("channel_data must be type list or ArrayLike")
        if np.any(np.isnan(channel_data)):
            raise ValueError("NaN is not allowed in channel_data.")
        if np.any(np.isinf(channel_data)):
            raise ValueError("inf is not allowed in channel_data.")
        # check if channel_time and channel_data have the same length
        if len(channel_time) != len(channel_data):
            raise ValueError("channel_time and channel_data must be same length.")
        # check if channel_time is strictly increasing
        if not np.all(np.diff(channel_time) > 0):
            raise ValueError("channel time not strictly increasing.")

        # check channel_label for a valid type
        if isinstance(channel_label, str) or channel_label is None:
            channel_label = channel_label
        else:
            raise TypeError("channel_label must be type str or None.")
        # check channel unit for a valid type
        if isinstance(channel_unit, str) or channel_unit is None:
            channel_unit = channel_unit
        else:
            raise TypeError("channel_unit must be type str or None.")
        # check channel_color for a valid type
        if isinstance(channel_color, str) or channel_color is None:
            channel_color = channel_color
        else:
            raise TypeError("channel_color must be type str or None.")
        # check channel_source for a valid type
        if isinstance(channel_source, str) or channel_source is None:
            channel_source = channel_source
        else:
            raise TypeError("channel_source must be type str or None.")
        # check channel_linestyle for a valid type
        if isinstance(channel_linestyle, str) or channel_linestyle is None:
            channel_linestyle = channel_linestyle
        else:
            raise TypeError("channel_linestyle must be type str or None.")

        return Scope(channel_time=channel_time,
                     channel_data=channel_data,
                     channel_label=channel_label,
                     channel_unit=channel_unit,
                     channel_color=channel_color,
                     channel_source=channel_source,
                     channel_linestyle=channel_linestyle,
                     modulename=class_modulename)

    # - Method modify ------------------------------------------------------------------------------

    @staticmethod
    def modify(channel: Scope, channel_data_factor: Optional[float] = None, channel_data_offset: Optional[float] = None,
               channel_label: Optional[str] = None, channel_unit: Optional[str] = None, channel_color: Optional[str] = None,
               channel_source: Optional[str] = None, channel_time_shift: Optional[float] = None,
               channel_time_shift_rotate: Optional[float] = None,
               channel_time_cut_min: Optional[float] = None, channel_time_cut_max: Optional[float] = None,
               channel_linestyle: Optional[str] = None) -> Scope:
        """
        Modify channel data like metadata or add a factor or offset to channel data.

        Useful for classes with channel_time/data, but without labels or units.

        :param channel: Scope channel object
        :type channel: Scope
        :param channel_data_factor: multiply self.channel_data by channel_data_factor
        :type channel_data_factor: float
        :param channel_data_offset: add an offset to self.channel_data
        :type channel_data_offset: float
        :param channel_label: label to add to the Channel-class
        :type channel_label: str
        :param channel_unit: unit to add to the Channel-class
        :type channel_unit: str
        :param channel_color: Color of a channel
        :type channel_color: str
        :param channel_source: Source of a channel, e.g. 'GeckoCIRCUITS', 'Numpy', 'Tektronix-Scope', ...
        :type channel_source: str
        :param channel_time_shift: add time to the time base
        :type channel_time_shift: float
        :param channel_time_shift_rotate: shifts a signal by the given time, but the end of the signal will
            come to the beginning of the signal. Only recommended for periodic signals!
        :type channel_time_shift_rotate: float
        :param channel_time_cut_min: removes all time units smaller than the given one
        :type channel_time_cut_min: float
        :param channel_time_cut_max: removes all time units bigger than the given one
        :type channel_time_cut_max: float
        :param channel_linestyle: channel linestyle, e.g. '--'
        :type channel_linestyle: str
        :return: Scope object
        :rtype: Scope
        """
        channel_modified = copy.deepcopy(channel)

        if isinstance(channel_label, str):
            channel_modified.channel_label = channel_label
            modify_flag = True
        elif channel_label is None:
            pass
        else:
            raise TypeError("channel_label must be type str or None")
        if isinstance(channel_unit, str):
            channel_modified.channel_unit = channel_unit
            modify_flag = True
        elif channel_unit is None:
            pass
        else:
            raise TypeError("channel_unit must be type str or None")
        if isinstance(channel_data_factor, (int, float)):
            channel_modified.channel_data = channel_modified.channel_data * channel_data_factor
            modify_flag = True
        elif channel_data_factor is None:
            pass
        else:
            raise TypeError("channel_data_factor must be type float or None")
        if isinstance(channel_data_offset, (int, float)):
            channel_modified.channel_data = channel_modified.channel_data + channel_data_offset
            modify_flag = True
        elif channel_data_offset is None:
            pass
        else:
            raise TypeError("channel_data_offset must be type float or None")
        if isinstance(channel_color, str):
            channel_modified.channel_color = channel_color
            modify_flag = True
        elif channel_color is None:
            pass
        else:
            raise TypeError("channel_color must be type str or None")
        if isinstance(channel_source, str):
            channel_modified.channel_source = channel_source
            modify_flag = True
        elif channel_source is None:
            pass
        else:
            raise TypeError("channel_source must be type str or None")
        if isinstance(channel_time_shift, (int, float)):
            channel_modified.channel_time = channel_modified.channel_time + channel_time_shift
            modify_flag = True
        elif channel_time_shift is None:
            pass
        else:
            raise TypeError("channel_time_shift must be type float or None")
        if isinstance(channel_time_shift_rotate, (int, float)):
            # figure out current max time
            current_max_time = channel_modified.channel_time[-1]
            current_period = current_max_time - channel_modified.channel_time[0]
            # shift all times
            channel_modified.channel_time = channel_modified.channel_time + channel_time_shift_rotate
            channel_modified.channel_time[channel_modified.channel_time > current_max_time] = (
                channel_modified.channel_time[channel_modified.channel_time > current_max_time] - current_period)
            # due to rolling time-shift, channel_time and channel_data needs to be re-sorted.
            new_index = np.argsort(channel_modified.channel_time)
            channel_modified.channel_time = np.array(channel_modified.channel_time)[new_index]
            channel_modified.channel_data = np.array(channel_modified.channel_data)[new_index]
            modify_flag = True
        elif channel_time_shift_rotate is None:
            pass
        else:
            raise TypeError("channel_time_shift_rotate must be type str or None")

        if isinstance(channel_time_cut_min, (int, float)):
            index_list_to_remove = []
            if channel_time_cut_min < channel_modified.channel_time[0]:
                raise ValueError(f"channel_cut_time_min ({channel_time_cut_min}) < start of channel_time ({channel_modified.channel_time[0]}). "
                                 f"This is not allowed!")
            for count, value in enumerate(channel_modified.channel_time):
                if value < channel_time_cut_min:
                    index_list_to_remove.append(count)
            channel_modified.channel_time = np.delete(channel_modified.channel_time, index_list_to_remove)
            channel_modified.channel_data = np.delete(channel_modified.channel_data, index_list_to_remove)
            modify_flag = True
        elif channel_time_cut_min is None:
            pass
        else:
            raise TypeError("channel_time_cut_min must be type float or None")

        if isinstance(channel_time_cut_max, (int, float)):
            index_list_to_remove = []
            if channel_time_cut_max > channel_modified.channel_time[-1]:
                raise ValueError(f"channel_cut_time_max ({channel_time_cut_max}) > end of channel_time ({channel_modified.channel_time[-1]}). "
                                 f"This is not allowed!")
            for count, value in enumerate(channel_modified.channel_time):
                if value > channel_time_cut_max:
                    index_list_to_remove.append(count)
            channel_modified.channel_time = np.delete(channel_modified.channel_time, index_list_to_remove)
            channel_modified.channel_data = np.delete(channel_modified.channel_data, index_list_to_remove)
            modify_flag = True
        elif channel_time_cut_max is None:
            pass
        else:
            raise TypeError("channel_time_cut_max must be type float or None")
        if isinstance(channel_linestyle, str):
            channel_modified.channel_linestyle = channel_linestyle
            modify_flag = True
        elif channel_linestyle is None:
            pass
        else:
            raise TypeError("channel_linestyle must be type str or None")

        # Log flow control
        logging.debug(f"{channel_modified.modulename} :FlCtl")
        # Log, if no modification is requested
        if not modify_flag:
            logging.info(f"{channel_modified.modulename} : No modification is requested", )

        return channel_modified

    @staticmethod
    def copy(channel: Scope) -> Scope:
        """Create a deepcopy of Channel.

        :param channel: Scope channel object
        :type channel: Scope
        """
        return copy.deepcopy(channel)

    @staticmethod
    def from_tektronix(csv_file: str) -> List['Scope']:
        """
        Translate tektronix csv-file to a tuple of Channel.

        Note: Returns a tuple with four Channels (Tektronix stores multiple channel data in single .csv-file,
        this results to return of a tuple containing Channel's)

        :param csv_file: csv-file from tektronix scope
        :type csv_file: str
        :return: tuple of Channel, depending on the channel count stored in the .csv-file
        :rtype: list[Scope, Scope, Scope, Scope]

        :Example:

        >>> import pysignalscope as pss
        >>> [voltage, current_prim, current_sec] = pss.HandleScope.from_tektronix('/path/to/tektronix/file/tek0000.csv')
        """
        channel_source = 'Tektronix scope'

        if not isinstance(csv_file, str):
            raise TypeError("csv_file must be type str to show the full filepath.")

        file: np.ndarray = np.genfromtxt(csv_file, delimiter=',', dtype=float, skip_header=15)
        channel_counts = file.shape[1] - 1
        time = file[:, 0]

        channel_list = []
        for channel_count in range(1, channel_counts + 1):
            channel_list.append(Scope(channel_time=time,
                                      channel_data=file[:, channel_count],
                                      channel_source=channel_source,
                                      channel_label=None,
                                      channel_unit=None,
                                      channel_color=None,
                                      channel_linestyle=None,
                                      modulename=class_modulename))

        # Log user error Empty csv-file
        if channel_count == 0:
            logging.info(f"{class_modulename} : Invalid file or file without content")

        # Log flow control
        logging.debug(f"{class_modulename} :FlCtl Channel counts {channel_counts}, File {csv_file}")

        return channel_list

    @staticmethod
    def from_tektronix_mso58(*csv_files: str) -> List['Scope']:
        """
        Translate tektronix csv-files to a list of Channel class objects.

        Note: insert multiple .csv-files to get a list of all channels.
        :param csv_files: csv-file from tektronix scope
        :type csv_files: str
        :return: List of Scope objects
        :rtype: List['Scope']

        :Example single channel:

        >>> import pysignalscope as pss
        >>> [current_prim] = pss.HandleScope.from_tektronix_mso58('/path/to/lecroy/files/current_prim.csv')

        :Example multiple channels channel:

        >>> import pysignalscope as pss
        >>> [current_prim, current_sec] = pss.HandleScope.from_tektronix_mso58('/path/one/current_prim.csv', '/path/two/current_sec.csv')
        """
        channel_source = 'Tektronix scope MSO58'

        tektronix_channels = []
        for csv_file in csv_files:
            if not isinstance(csv_file, str):
                raise TypeError("csv_file must be type str to show the full filepath.")
            file: np.ndarray = np.genfromtxt(csv_file, delimiter=',', dtype=float, skip_header=24)
            time = file[:, 0]
            ch1_data = file[:, 1]

            # Log user error Empty csv-file
            if not ch1_data:
                logging.info(f"{class_modulename} : file {csv_file}->Invalid file or file without content")

            tektronix_channels.append(Scope(time, ch1_data, channel_source=channel_source,
                                            channel_label=os.path.basename(csv_file).replace('.csv', ''),
                                            channel_unit=None, channel_linestyle=None, channel_color=None, modulename=class_modulename))

        # Log user error Empty csv-file
        if not tektronix_channels:
            logging.info(f"{class_modulename} : file {csv_files}-> Invalid file list or files without content")

        # Log flow control
        logging.debug(f"{class_modulename} :FlCtl {csv_files}")

        return tektronix_channels

    @staticmethod
    def from_tektronix_mso58_multichannel(csv_file: str) -> List['Scope']:
        """
        Translate tektronix csv-files to a list of Channel class objects.

        Note: insert multiple .csv-files to get a list of all channels.
        :param csv_file: csv-file from tektronix scope
        :type csv_file: str
        :return: List of Scope objects
        :rtype: List['Scope']

        :Example multiple channel csv-file:

        >>> import pysignalscope as pss
        >>> [current_prim, current_sec] = pss.HandleScope.from_tektronix_mso58_multichannel('/path/to/lecroy/files/currents.csv')
        """
        channel_source = 'Tektronix scope MSO58'

        if not isinstance(csv_file, str):
            raise TypeError("csv_file must be type str to show the full filepath.")

        file: np.ndarray = np.genfromtxt(csv_file, delimiter=',', dtype=float, skip_header=24)
        channel_counts = file.shape[1] - 1
        time = file[:, 0]

        channel_list = []
        for channel_count in range(1, channel_counts + 1):
            channel_list.append(Scope(time, file[:, channel_count], channel_source=channel_source, channel_color=None, channel_linestyle=None,
                                      channel_unit=None, channel_label=None, modulename=class_modulename))

        # Log user error Empty csv-file
        if channel_count == 0:
            logging.info(f"{class_modulename} : Invalid file or file without content", class_modulename)

        # Log flow control
        logging.debug(f"{class_modulename} :FlCtl Channel counts {channel_count},File {csv_file}")

        return channel_list

    @staticmethod
    def from_lecroy(*csv_files: str) -> List['Scope']:
        """
        Translate LeCroy csv-files to a list of Channel class objects.

        Note: insert multiple .csv-files to get a list of all channels

        :param csv_files: csv-file from tektronix scope
        :type csv_files: str
        :return: List of scope objects
        :rtype: List['Scope']

        :Example single channel:

        >>> import pysignalscope as pss
        >>> [current_prim] = pss.HandleScope.from_lecroy('/path/to/lecroy/files/current_prim.csv')

        :Example multiple channels channel:

        >>> import pysignalscope as pss
        >>> [current_prim, current_sec] = pss.HandleScope.from_lecroy('/path/one/current_prim.csv', '/path/two/current_sec.csv')
        """
        channel_source = 'LeCroy scope'

        lecroy_channel = []
        for csv_file in csv_files:
            if not isinstance(csv_file, str):
                raise TypeError("csv_file must be type str to show the full filepath.")
            file: np.ndarray = np.genfromtxt(csv_file, delimiter=',', dtype=float, skip_header=5)
            time = file[:, 0]
            ch1_data = file[:, 1]

            lecroy_channel.append(Scope(channel_time=time, channel_data=ch1_data, channel_source=channel_source,
                                        channel_label=os.path.basename(csv_file).replace('.csv', ''),
                                        channel_unit=None, channel_color=None, channel_linestyle=None,
                                        modulename=class_modulename))

        # Log user error Empty csv-file
        if not lecroy_channel:
            logging.info(f"{class_modulename} : {csv_files} Invalid file list or files without content")

        # Log flow control
        logging.debug(f"{class_modulename} :FlCtl {csv_file}")

        return lecroy_channel

    @staticmethod
    def from_lecroy_remote(channel_number: int, ip_address: str, channel_label: str):
        """
        Get the data of a LeCroy oscilloscope and return a scope object with the collected data.

        :param channel_number: number of the channel
        :type channel_number: int
        :param ip_address: ip-address of the oscilloscope
        :type ip_address: str
        :param channel_label: label name of channel
        :type channel_label: str
        :return: Scope object with collected data
        :rtype: 'Scope'
        """
        if not isinstance(channel_number, int):
            raise TypeError("channel_number must be type int.")
        if not isinstance(ip_address, str):
            raise TypeError("ip_address must be type str.")
        if not isinstance(channel_label, str):
            raise TypeError("channel_label must be type str.")

        channel_source = "LeCroy scope"

        scope = LecroyScope(ip_address)

        if channel_number == 1:
            channel = "C1"
        elif channel_number == 2:
            channel = "C2"
        elif channel_number == 3:
            channel = "C3"
        elif channel_number == 4:
            channel = "C4"
        elif channel_number == 5:
            channel = "C5"
        elif channel_number == 6:
            channel = "C6"
        elif channel_number == 7:
            channel = "C7"
        elif channel_number == 8:
            channel = "C8"
        else:  # "else-case"
            channel = None
            # Log user info
            logging.info(f"{class_modulename} : Requested channel number {channel_number} is out of range (1-8)")
            print("No fitting channel found!")

        # Log flow control
        logging.debug(f"{class_modulename} :FlCtl Channel number: {channel_number} Assigned  channel: {channel}")

        if channel is not None:
            data = scope.waveform(channel)
            return Scope(channel_time=data.x, channel_data=data.y, channel_source=channel_source, channel_label=channel_label,
                         channel_color=None, channel_linestyle=None, channel_unit=None, modulename=class_modulename)

    @staticmethod
    def from_numpy(period_vector_t_i: np.ndarray, mode: str = 'rad', f0: Union[float, None] = None,
                   channel_label: Optional[str] = None, channel_unit: Optional[str] = None) -> 'Scope':
        """
        Bring a numpy or list array to an instance of Channel.

        :param period_vector_t_i: input vector np.array([time], [signal])
        :type period_vector_t_i: npt.ArrayLike
        :param mode: 'rad' [default], 'deg' or 'time'
        :type mode: str
        :param f0: fundamental frequency in Hz
        :type f0: float
        :param channel_label: channel label
        :type channel_label: str
        :param channel_unit: channel unit
        :type channel_unit: str

        :Example:

        >>> import pysignalscope as pss
        >>> import numpy as np
        >>> channel = pss.HandleScope.from_numpy(np.array([[0, 5e-3, 10e-3, 15e-3, 20e-3], [1, -1, 1, -1, 1]]), f0=100000, mode='time')
        """
        # changes period_vector_t_i to a float array. e.g. the user inserts a vector like this
        # [[0, 90, 180, 270, 360], [1, -1, 1, -1, 1]], with degree-mode, there are only integers inside.
        # when re-assigning the vector by switching from degree to time, the floats will be changed to an integers,
        # what is for most high frequency signals a time-vector consisting with only zeros.
        period_vector_t_i = period_vector_t_i.astype(float)

        # check for correct input parameter
        if (mode == 'rad' or mode == 'deg') and f0 is None:
            raise ValueError("if mode is 'rad' or 'deg', a fundamental frequency f0 must be set")

        # mode pre-calculation
        if mode == 'rad' and f0 is not None:
            period_vector_t_i[0] = period_vector_t_i[0] / (2 * np.pi * f0)
        elif mode == 'deg' and f0 is not None:
            period_vector_t_i[0] = period_vector_t_i[0] / (360 * f0)
        elif mode != 'time':
            raise ValueError("Mode not available. Choose: 'rad', 'deg', 'time'")

        single_dataset_channel = HandleScope.generate_scope_object(period_vector_t_i[0], period_vector_t_i[1],
                                                                   channel_label=channel_label, channel_unit=channel_unit, channel_color=None,
                                                                   channel_linestyle=None, channel_source=None)

        # Log flow control
        logging.debug(f"{class_modulename} :FlCtl Amount of Data: 1")

        return single_dataset_channel

    @staticmethod
    def from_geckocircuits(txt_datafile: str, f0: Optional[float] = None) -> List['Scope']:
        """
        Convert a gecko simulation file to Channel.

        :param txt_datafile: path to text file, generated by geckoCIRCUITS
        :type txt_datafile: str
        :param f0: fundamental frequency [optional]
        :type f0: float
        :return: List of Channels
        :rtype: list[Scope]
        """
        if not isinstance(txt_datafile, str):
            raise TypeError("txt_datafile must be type str to show the full filepath.")
        if not isinstance(f0, (float, int)) != f0 is not None:
            raise TypeError("f0 must be type float/int/None.")

        channel_source = 'GeckoCIRCUITS simulation'

        # Read variables from first line in gecko output file
        file = open(txt_datafile, 'r')
        header_line_variables = file.readline(-1)
        variables = header_line_variables.replace('# ', '').split(' ')
        variables.pop()

        # Read simulation data from gecko output file, cut the data and transfer it to Channel
        txt_data = np.genfromtxt(txt_datafile, delimiter=' ')

        timestep = round(txt_data[:, 0][1] - txt_data[:, 0][0], 12)
        if f0 is not None:
            points_last_period = int(1 / f0 / timestep) + 1
            channel_data_last_period = txt_data[-points_last_period:]
            time_modified = np.linspace(0, 1/f0, points_last_period)
        else:
            channel_data_last_period = txt_data
            time_modified = txt_data[:, 0]

        list_simulation_data = []
        list_return_dataset = []
        for count_var, variable in enumerate(variables):
            list_simulation_data.append(channel_data_last_period[:, count_var])

            if count_var != 0:
                list_return_dataset.append(Scope(channel_time=time_modified, channel_data=list_simulation_data[count_var],
                                                 channel_label=variable, channel_source=channel_source, channel_unit=None,
                                                 channel_linestyle=None, channel_color=None, modulename=class_modulename))

        # Log flow control
        logging.debug(f"{class_modulename} :FlCtl Value of count_var {count_var}")

        return list_return_dataset

    @staticmethod
    def power(channel_voltage: 'Scope', channel_current: 'Scope', channel_label: Optional[str] = None) -> 'Scope':
        """
        calculate the power of two datasets.

        :param channel_voltage: dataset with voltage information
        :type channel_voltage: Scope
        :param channel_current: dataset with current information
        :type channel_current: Scope
        :param channel_label: label for new dataset_channel
        :type channel_label: str
        :return: power in a dataset
        :rtype: Scope
        """
        if not isinstance(channel_voltage, Scope):
            raise TypeError("channel_voltage must be type Scope.")
        if not isinstance(channel_current, Scope):
            raise TypeError("channel_current must be type Scope.")
        if not isinstance(channel_label, str) != channel_label is not None:
            raise TypeError("channel_label must be type str or None.")

        channel_data = channel_voltage.channel_data * channel_current.channel_data
        if channel_label is None and channel_voltage.channel_label is not None \
                and channel_current.channel_label is not None:
            channel_label = f"{channel_voltage.channel_label} * {channel_current.channel_label}"
        channel_power = Scope(channel_voltage.channel_time, channel_data, channel_label=channel_label,
                              channel_unit='W', channel_color=None, channel_linestyle=None, channel_source=None, modulename=class_modulename)

        # Log flow control
        logging.debug(f"{class_modulename} :FlCtl Amount of channel data elements={len(channel_data)}")

        return channel_power

    @staticmethod
    def integrate(channel_power: 'Scope', channel_label: Optional[str] = None):
        """
        Integrate a channels signal.

        The default use-case is calculating energy loss (variable naming is for the use case to calculate
        switch energy from power loss curve, e.g. from double-pulse measurement)
        :param channel_power: channel with power
        :type channel_power: Scope
        :param channel_label: channel label
        :type channel_label: Optional[str]
        :return: returns a scope-class, what integrates the input values
        :rtype: Scope
        """
        if not isinstance(channel_power, Scope):
            raise TypeError("channel_power must be type Scope.")
        if not isinstance(channel_label, str):
            raise TypeError("channel_label must be type str.")
        channel_energy = np.array([])
        timestep = channel_power.channel_time[2] - channel_power.channel_time[1]
        for count, _ in enumerate(channel_power.channel_time):
            if count == 0:
                # set first energy value to zero
                channel_energy = np.append(channel_energy, 0)
            else:
                # using euler method
                energy = (np.nan_to_num(channel_power.channel_data[count]) + np.nan_to_num(channel_power.channel_data[count-1])) / 2 * timestep
                channel_energy = np.append(channel_energy, channel_energy[-1] + energy)
        if channel_label is None:
            # Log missing user input
            logging.info(f"{class_modulename} :Label was not defined. So default value is used", class_modulename)
            channel_label = "Energy"

        # Log flow control
        logging.debug(f"{class_modulename} :FlCtl Amount of channel data elements={count}")

        return Scope(channel_power.channel_time, channel_energy, channel_label=channel_label, channel_unit='J', channel_color=None, channel_source=None,
                     channel_linestyle=None, modulename=class_modulename)

    @staticmethod
    def add(*channels: 'Scope') -> 'Scope':
        """
        Add channel_data of several Channels.

        :param channels: Input channels
        :type channels: Scope
        :return: Channel resulting from added input channels
        :rtype: Scope
        """
        if len(channels) < 2:
            raise ValueError("Minimum two channel inputs necessary!")

        channel_data_result = np.zeros_like(channels[0].channel_data)
        channel_label_result = ''
        for channel in channels:
            if not isinstance(channel, Scope):
                raise TypeError("channel must be type Scope.")
            if channel.channel_time.all() != channels[0].channel_time.all():
                raise ValueError("Can not add data. Different Channel.channel_time length!")
            channel_data_result += channel.channel_data
            channel_label_result += channel.channel_label + ' + ' if channel.channel_label is not None else ""
        channel_label_result = channel_label_result[:-3]

        # Log missing channel input, if amount of channels is one
        if len(channels) == 1:
            logging.info(f"{class_modulename} :Only on channel was provided. No channel was added.")
            # Log flow control

        logging.debug(f"{class_modulename} :FlCtl Amount of channels, which are added={len(channels)}")

        return Scope(channel_time=channels[0].channel_time, channel_data=channel_data_result, channel_unit=channels[0].channel_unit,
                     channel_label=channel_label_result, channel_linestyle=None, channel_color=None, channel_source=None, modulename=class_modulename)

    @staticmethod
    def subtract(*channels: 'Scope') -> 'Scope':
        """
        Subtract channel_data of several Channels.

        :param channels: Input channels
        :type channels: Scope
        :return: Channel resulting from first input channel minus all following input channels
        :rtype: Scope
        """
        if len(channels) < 2:
            raise ValueError("Minimum two channel inputs necessary!")

        channel_data_result = np.zeros_like(channels[0].channel_data)
        channel_label_result = ''
        for channel_count, channel in enumerate(channels):
            if not isinstance(channel, Scope):
                raise TypeError("channel must be type Scope.")
            if channel.channel_time.all() != channels[0].channel_time.all():
                raise ValueError("Can not add data. Different Channel.channel_time length!")
            if channel_count == 0:
                channel_data_result += channel.channel_data
            else:
                channel_data_result -= channel.channel_data
            channel_label_result += channel.channel_label + ' - ' if channel.channel_label is not None else ""
        channel_label_result = channel_label_result[:-3]

        # Log missing channel input, if amount of channels is one
        if len(channels) == 1:
            logging.info(f"{class_modulename} :Only on channel was provided. No channel was subtracted.")
            # Log flow control

        # Log flow control
        logging.debug(f"{class_modulename} :FlCtl Amount of channels, which are subtracted={len(channels)}")

        return Scope(channels[0].channel_time, channel_data_result, channel_unit=channels[0].channel_unit,
                     channel_label=channel_label_result, channel_color=None, channel_source=None, channel_linestyle=None, modulename=class_modulename)

    @staticmethod
    def plot_channels(*channel: List['Scope'], timebase: str = 's', figure_size: Optional[Tuple] = None,
                      figure_directory: Optional[str] = None) -> plt.figure:
        """
        Plot channel datasets.

        :Examples:

        >>> import pysignalscope as pss
        >>> ch1, ch2, ch3, ch4 = pss.HandleScope.from_tektronix('tektronix_csv_file.csv')
        >>> pss.HandleScope.plot_channels([ch1, ch2, ch3],[ch4])

        Plots two subplots. First one has ch1, ch2, ch3, second one has ch4.

        Y-axis labels are set according to the channel_unit, presented in the last curve for the subplot.
        For own axis labeling, use as channel_unit for the last channel your label, e.g. r"$i_T$ in A".
        Note, that the r before the string gives the command to accept LaTeX formulas, like $$.

        :param channel: list of datasets
        :type channel: list[Scope]
        :param timebase: timebase, can be 's', 'ms', 'us', 'ns' or 'ps'
        :type timebase: str
        :param figure_size: None for auto-fit; fig_size for matplotlib (width, length in mm)
        :type figure_size: Tuple
        :param figure_directory: full path with file extension
        :type figure_directory: str

        :return: Plots
        :rtype: None
        """
        if timebase.lower() == 's':
            time_factor = 1.0
        elif timebase.lower() == 'ms':
            time_factor = 1e-3
        elif timebase.lower() == 'µs' or timebase.lower() == 'us':
            time_factor = 1e-6
            timebase = 'µs'
        elif timebase.lower() == 'ns':
            time_factor = 1e-9
        elif timebase.lower() == 'ps':
            time_factor = 1e-12
        else:
            time_factor = 1
            timebase = 's'

        if len(channel) == 1:  # This is for a single plot with multiple graphs
            fig = plt.figure(figsize=[x/25.4 for x in figure_size] if figure_size is not None else None, dpi=80)
            for plot_list in channel:
                for channel_dataset in plot_list:
                    plt.plot(channel_dataset.channel_time / time_factor, channel_dataset.channel_data,
                             label=channel_dataset.channel_label, color=channel_dataset.channel_color,
                             linestyle=channel_dataset.channel_linestyle)
                plt.grid()
                plt.legend()
                plt.xlabel(f'Time in {timebase}')
                if channel_dataset.channel_unit is None:
                    pass
                elif channel_dataset.channel_unit.lower() == 'v':
                    plt.ylabel(f"Voltage in {channel_dataset.channel_unit}")
                elif channel_dataset.channel_unit.lower() == 'a':
                    plt.ylabel(f"Current in {channel_dataset.channel_unit}")
                elif channel_dataset.channel_unit.lower() == 'w':
                    plt.ylabel(f"Power in {channel_dataset.channel_unit}")
                else:
                    # in case of no matches, use a custom label. The channel_unit is used for this.
                    plt.ylabel(channel_dataset.channel_unit)
            # Log flow control
            logging.debug(f"{class_modulename} :FlCtl Amount of plots within one channel={len(plot_list)}")

        else:  # This is for multiple plots with multiple graphs
            fig, axs = plt.subplots(nrows=len(channel), ncols=1, sharex=True, figsize=[x/25.4 for x in figure_size] if figure_size is not None else None)
            for plot_count, plot_list in enumerate(channel):
                for channel_dataset in plot_list:
                    axs[plot_count].plot(channel_dataset.channel_time / time_factor, channel_dataset.channel_data,
                                         label=channel_dataset.channel_label, color=channel_dataset.channel_color,
                                         linestyle=channel_dataset.channel_linestyle)
                axs[plot_count].grid()
                axs[plot_count].legend()
                axs[plot_count].set_xlabel(f'Time in {timebase}')
                if channel_dataset.channel_unit is None:
                    pass
                elif channel_dataset.channel_unit.lower() == 'v':
                    axs[plot_count].set_ylabel(f"Voltage in {channel_dataset.channel_unit}")
                elif channel_dataset.channel_unit.lower() == 'a':
                    axs[plot_count].set_ylabel(f"Current in {channel_dataset.channel_unit}")
                elif channel_dataset.channel_unit.lower() == 'w':
                    axs[plot_count].set_ylabel(f"Power in {channel_dataset.channel_unit}")
                elif channel_dataset.channel_unit.lower() == 'j':
                    axs[plot_count].set_ylabel(f"Energy in {channel_dataset.channel_unit}")
                else:
                    # in case of no matches, use a custom label. The channel_unit is used for this.
                    axs[plot_count].set_ylabel(channel_dataset.channel_unit)
            # Log flow control
            logging.debug(f"{class_modulename} :FlCtl Amount of plots within multiple channels={plot_count}")

        plt.tight_layout()
        if figure_directory is not None:
            plt.savefig(figure_directory, bbox_inches="tight")

        # Log flow control
        logging.debug(f"{class_modulename} :FlCtl Amount of channels, which are displayed={len(channel)}")

        plt.show()
        return fig

    @staticmethod
    def check_limits(cur_value: float, min_value: float, max_value: float) -> bool:
        """
        Check if the  value is within the given range.

        :Example for a valid value:

        >>> bool valid
        >>> value = 10.2
        >>> valid = HandleScope.check_limits(value, 3.2,11.3)
        >>> if valid:
        >>>     print(f"{value} is within the limit")
        >>> else:
<<<<<<< HEAD
        >>>     printf(f"{value} is invalid")

=======
        >>>     print(f"{value} is invalid")
>>>>>>> 3601b1f4
        The  value will be check according the given limits.
        If the value is within the limit the method provide True as return value.

        :param cur_value: value to check
        :type cur_value: float
        :param min_value: lowest valid value
        :type min_value: float
        :param max_value: highest valid value
        :type max_value: float

        :return: condition result 'value is in range'
        :rtype: bool
        """
        # Init return variable
        ret_val = True

        # Check for maximum
        if cur_value > max_value:
            ret_val = False
        # Check for maximum
        if cur_value < min_value:
            ret_val = False

        return ret_val

    @staticmethod
    def calculate_min_diff(cur_channel: np.array, ch_id: any) -> [bool, float]:
        """
        Check if the  value is within the given range.

        Calculate the minimal absolute differene of the values within the array (values will not be sorted).

        :Example for a valid value:

        >>> bool valid
        >>> channel5 = np.array([1, 2.4, 3.4, 4.4, 5])
        >>> valid, mindiff = HandleScope.calculate_min_diff(channel5,5)
        >>> if valid:
        >>>     print(f"{mindiff} is the minimum difference")
        >>> else:
<<<<<<< HEAD
        >>>     printf("Minimum difference could not be calculated")

=======
        >>>     print("Minimum difference could not be calculated")
>>>>>>> 3601b1f4
        The minimum difference of a channel are calculated. A difference of 0 is ignored.
        The validity is set to false, if the array is not sorted in ascending order or the array contains only 1 value.

        :param cur_channel: value to check
        :type cur_channel: np.array
        :param ch_id: the lowest valid value
        :type ch_id: any

        :return: [Validity of the minimum value, minimum value]
        :rtype: bool,float
        """
        # Search minimal difference
        min_diff = 0
        validity = False

        # Check, if channel has got more, than one entry
        if cur_channel.size > 1:
            diff_channel = np.diff(cur_channel)
            if np.min(diff_channel) <= 0 or np.max(diff_channel) == 0:
                # Channel has got less equal on entry
                logging.warning(f"Channel {ch_id} is invalid (no ascending order or multiple values assigned to one coordinate")
            else:
                min_diff = np.min(diff_channel[diff_channel > 0])
                # Return value is valid
                validity = True
        else:
            # Channel has got less equal on entry
            logging.warning(f"Channel {ch_id} has got less equal on entry and will not be considered")

        # Return validity and minimal difference
        return [validity, min_diff]

    @staticmethod
    def plot_shiftchannels(channels: List['Scope'], shiftstep_x: Optional[float] = None, shiftstep_y: Optional[float] = None,
                           displayrange_x: Optional[Tuple[float, float]] = None, displayrange_y: Optional[Tuple[float, float]] = None) -> list[list[float]]:
        """
        Plot channel datasets.

        Examples:
        >>> import pysignalscope as pss
        >>> ch1, ch2, ch3, ch4 = pss.HandleScope.from_tektronix('tektronix_csv_file.csv')
        >>> pss.HandleScope.plot_shiftchannels([ch1, ch2])

        Plots the channels ch1 and ch2. You can zoom into by selecting the zoom area with help of
        left mouse button. By moving the mouse while pressing the button  the area is marked by a red rectangle.
        If you release the left mouse button the area is marked. By moving the mouse within the area an perform
        a button press, you confirm and you zoom in the area. If you perform the left mouse button click outside
        of the marked area, you reject the selection. You reject the selection always by clicking the right mouse button independent you zoom out.
        button. If no area is selected or wait for confirmation, the click on the right mouse button leads to zooming out.
        There is a zoom limit in both directions. In this case, the rectangle shows the possible area (becomes larger),
        after you have release the left mouse button.

        Y-axis labels are set according to the channel_unit, presented in the last curve for the subplot.
        For own axis labeling, use as channel_unit for the last channel your label, e.g. r"$i_T$ in A".
        Note, that the r before the string gives the command to accept LaTeX formulas, like $$.
        The parameters has to fullfill conditions:
        Minimal shift step in x-direction is the minimal difference of 2 points of all provided channels

        :param channels: list of datasets
        :type channels: list[Scope]
        :param shiftstep_x: shift step in x-direction (optional parameter)
                            Has to be in range 'minimal difference of 2 points of the channels'
                            to ('displayed maximal x-value minus displayed minimal x-value')/10
        :type shiftstep_x: float
        :param shiftstep_y: shift step in y-direction (optional parameter)
                            Has to be in range ('displayed maximal y-value minus displayed minimal y-value')/200
                            to ('displayed maximal y-value minus displayed minimal y-value')/10
        :type shiftstep_y: float
        :param displayrange_x: Display range limits in x-direction (min_x, max_x)  (optional parameter)
                            Definition: delta_min_x = 100 * 'minimum distance between 2 samples', min_x = 'minimal x-value (of all channels)',
                            max_x = 'maximal x-value (of all channels)',  delta_x = max_x-min_x
                            The range for displayrange_x[0]: From min_x-delta_x to max_x-delta_min_x
                            The range for displayrange_x[1]: From min_x+delta_min_x to max_x+delta_x
                            and displayrange_x[1]-displayrange_x[0]>=delta_min_x
        :type displayrange_x: tuple of float
        :param displayrange_y: Display range limits in y-direction (min_y, max_y) (optional parameter)
                            Definition: delta_y = max_y-min_y, min_y = 'minimal y-value (of all channels)',
                            max_y = 'maximal y-value (of all channels)',  delta_min_y = delta_y/100
                            The range for displayrange_y[0]: From min_y-delta_y to max_y-delta_min_y*50
                            The range for displayrange_y[1]: From min_y+delta_min_y*50 to max_y-delta_y
                            and displayrange_y[1]-displayrange_y[0]>=delta_min_y*50
        :type displayrange_y: tuple of float

        :return: List of x and y-shifts per channel
        :rtype: list[list[float]]
        """
        # Init minimum and maximum values
        global_min_x = float(np.min(channels[0].channel_time))
        global_max_x = np.max(channels[0].channel_time)
        global_min_y = np.min(channels[0].channel_data)
        global_max_y = np.max(channels[0].channel_data)

        # For-loop over channels
        for channel in channels[1:]:
            global_min_x = np.min([global_min_x, np.min(channel.channel_time)])
            global_max_x = np.max([global_max_x, np.max(channel.channel_time)])
            global_min_y = np.min([global_min_y, np.min(channel.channel_data)])
            global_max_y = np.max([global_max_y, np.max(channel.channel_data)])

        # Search minimal difference
        min_diff_channel = 0
        # For-loop over channels to calculate the minimum distance between the values
        for channel_id, channel in enumerate(channels[1:], start=1):
            validity, min_diff = HandleScope.calculate_min_diff(channel.channel_time, channel_id)
            # Check, if the value is valid
            if validity:
                # Check, if a minimum is not set (min_diff_channel == 0
                if min_diff_channel == 0:
                    # First entry
                    min_diff_channel = min_diff
                else:
                    # Additional entries
                    min_diff_channel = np.min([min_diff_channel, min_diff])
            # Check if no channel provides a minimum
            if min_diff_channel == 0:
                # Invalid type of shift step x
                logging.error("Any channel has got invalid values (no ascending order or multiple values for x.")
                # Stop the program
                raise ValueError("Any channel has got invalid values (no ascending order or multiple values for x.")

        # Calculate max_shiftstepx as delta_max/10, min_shiftstepx as min_diff_channel  and
        # default value as delta_max/100
        delta_x = (global_max_x-global_min_x)
        # Check, if delta_x=0
        if delta_x == 0:
            delta_x = global_max_x
        # Set the shift steps in x-direction
        max_shiftstep_x = delta_x/10
        min_shiftstep_x = min_diff_channel
        def_shiftstep_x = max_shiftstep_x/50
        # Check, if default shift is less minimum shift
        if def_shiftstep_x < min_shiftstep_x:
            def_shiftstep_x = min_shiftstep_x

        # Calculate max_shiftstepy as delta_max/10, min_shiftstepx as delta_max/200  and
        # default value as delta_max/100
        delta_y = (global_max_y-global_min_y)
        # Check, if delta_y=0
        if delta_y == 0:
            delta_y = global_max_y
        # Set the shift steps in y-direction
        max_shiftstep_y = delta_y/10
        min_shiftstep_y = delta_y/200
        def_shiftstep_y = delta_y/100

        # Initialize values
        # Shift steps x
        if isinstance(shiftstep_x, float) or isinstance(shiftstep_x, int):
            if not HandleScope.check_limits(shiftstep_x, min_shiftstep_x, max_shiftstep_x):
                shiftstep_x = def_shiftstep_x
                # Shift step in x-Direction is out of range
                logging.warning(f"{class_modulename} :Shift step in x-direction {shiftstep_x} is out of range. " 
                                f"The range isn from {min_shiftstep_x} to {max_shiftstep_x}")
        elif shiftstep_x is None:
            shiftstep_x = def_shiftstep_x
        else:
            # Invalid type of shift step x
            logging.error("Type of optional parameter 'shiftstep_x' has to be 'float'.")
            # Stop the program
            raise TypeError("Type of optional parameter 'shiftstep_x' has to be 'float'.")

        # Shift steps y
        if isinstance(shiftstep_y, float) or isinstance(shiftstep_y, int):
            if not HandleScope.check_limits(shiftstep_y, min_shiftstep_y, max_shiftstep_y):
                shiftstep_y = def_shiftstep_y
                # Shift step in y-Direction is out of range
                logging.warning(f"{class_modulename} :Shift step in x-direction {shiftstep_x} is out of range. " 
                                f"The range isn from {min_shiftstep_x} to {max_shiftstep_x}")
                # logging
        elif shiftstep_y is None:
            shiftstep_y = def_shiftstep_y
        else:
            # Invalid type of shift step y
            logging.error("Type of optional parameter 'shiftstep_y' has to be 'float'.")
            # Stop the program
            raise TypeError("Type of optional parameter 'shiftstep_y' has to be 'float'.")

        # Initialize the actual display range y with an invalid value
        act_displayrange_x = [0.0, 0.0]
        # Evaluate display range x
        if isinstance(displayrange_x, tuple) and len(displayrange_x) == 2 \
           and isinstance(displayrange_x[0], (float, int)) and isinstance(displayrange_x[1], (float, int)):
            # Allow +-100 Percent: Calculate the delta
            global_delta = global_max_x - global_min_x
            display_delta = displayrange_x[1] - displayrange_x[0]
            if (displayrange_x[0] < global_min_x - global_delta) \
               or (displayrange_x[1] > global_max_x + global_delta) \
               or global_delta < (min_shiftstep_x * 5):
                # Display range in x-direction exceeds the limit
                logging.warning(
                    f"Display range in x-direction of min,max: {act_displayrange_x[0]},{act_displayrange_x[1]}  exceeds the limit "
                    f"min,max: {global_min_x - global_delta},{global_max_x + global_delta}.")
            elif display_delta < 100 * min_shiftstep_x:
                # Display range in x-direction exceeds the limit
                logging.warning(
                    f"Display range in x-direction of max-min: {display_delta} is to small (should be {100 * min_shiftstep_x})"
                    f"min,max: {global_min_x - global_delta},{global_max_x + global_delta}.")
            else:
                # Overtake display range in x-direction
                act_displayrange_x[0] = displayrange_x[0]
                act_displayrange_x[1] = displayrange_x[1]
        elif displayrange_x is not None:
            # Invalid type of Display range x
            logging.error("Type of optional parameter 'displayrange_x' has to be 'tuple[float][float]'.")
            # Stop the program
            raise TypeError("Type of optional parameter 'displayrange_x' has to be 'tuple[float][float]'.")

        # Initialize the actual display range y with an invalid value
        act_displayrange_y = [0.0, 0.0]
        # Evaluate display range y
        if isinstance(displayrange_y, tuple) and len(displayrange_y) == 2 \
           and isinstance(displayrange_y[0], (float, int)) and isinstance(displayrange_y[1], (float, int)):
            # Allow +-100 Percent: Calculate the delta
            global_delta = global_max_y - global_min_y
            display_delta = displayrange_y[1] - displayrange_y[0]
            if (displayrange_y[0] < (global_min_y - global_delta)) \
               or (displayrange_y[1] > (global_max_y + global_delta)) \
               or (global_delta < (min_shiftstep_y * 5)):
                # Display range in y-direction exceeds the limit
                logging.warning(
                    f"Display range in y-direction of min,max: {displayrange_y[0]},{displayrange_y[1]}  exceeds the limit "
                    f"min,max: {global_min_y - global_delta},{global_max_y + global_delta}.")
            elif display_delta < global_delta / 100:
                # Display range in y-direction exceeds the limit
                logging.warning(
                    f"Display range in y-direction of max-min: {display_delta} is to small (should be {global_delta / 100})"
                    f"min,max: {global_min_x - global_delta},{global_max_x + global_delta}.")
                # Set Display range in y-direction to max y-value
            else:
                # Overtake display range in y-direction
                act_displayrange_y[0] = displayrange_y[0]
                act_displayrange_y[1] = displayrange_y[1]
        elif displayrange_y is not None:
            # Invalid type of Display range y
            logging.error("Type of optional parameter 'displayrange_y' has to be 'tuple[float][float]'.")
            # Stop the program
            raise TypeError("Type of optional parameter 'displayrange_y' has to be 'tuple[float][float]'.")

        # Create instance variable
        ch_shift = scope_ch_shift()

        # Set the limits of shiftstep and display-range
        ch_shift.init_shiftstep_limits((min_shiftstep_x, max_shiftstep_x), (min_shiftstep_y, max_shiftstep_y))
        # Return the list of channel shifts
        return ch_shift.channel_shift(channels, shiftstep_x, shiftstep_y, act_displayrange_x, act_displayrange_y)

    @staticmethod
    def scope2plot(csv_file, scope: str = 'tektronix', order: str = 'single', timebase: str = 's',
                   channel_units: Optional[List[str]] = None, channel_labels: Optional[List[str]] = None):
        """
        Plot the scope signal.

        :param csv_file: csv file-name
        :type csv_file: str
        :param scope: oscilloscope type
        :type scope: str
        :param order: 'single' [default] for all plots in single subplots, or 'multi' for subplots with one curve
        :type order: str
        :param timebase: timebase, can be 's', 'ms', 'us', 'ns' or 'ps'
        :type timebase: str
        :param channel_units: units in a list [unit_ch1, unit_ch2, unit_ch3, unit_ch4], e.g. ['A', 'A', 'V', 'Ohm']
        :type channel_units: list[str]
        :param channel_labels: channel labels in a list [label_ch1, label_ch2, label_ch3, label_ch4]
        :type channel_labels: list[str]
        """
        if scope.lower() == 'tektronix':
            channel_list = HandleScope.from_tektronix(csv_file)
        elif scope.lower() == 'lecroy':
            channel_list = HandleScope.from_lecroy(csv_file)
        else:
            # Log user warning
            logging.warning(f"{class_modulename} :Scope {scope} is unknown. Set to Tektronix scope")
            # Display message
            warnings.warn('Can not detect scope type. Set to Tektronix scope', stacklevel=2)
            channel_list = HandleScope.from_tektronix(csv_file)

        if channel_units is not None:
            for channel_count, channel in enumerate(channel_list):
                channel = HandleScope.modify(channel, channel_unit=channel_units[channel_count])

        if channel_labels is not None:
            for channel_count, channel in enumerate(channel_list):
                channel = HandleScope.modify(channel, channel_label=channel_labels[channel_count])

        if order.lower().replace(" ", "") == 'single':
            HandleScope.plot_channels(channel_list, timebase=timebase)
        else:
            HandleScope.plot_channels([channel_list[0]], [channel_list[1]], [channel_list[2]], [channel_list[3]],
                                      timebase=timebase)

        # Log flow control
        logging.debug(f"{class_modulename} :Data of file {csv_file} are displayed (Type {scope})")

    @staticmethod
    def compare_channels(*channel_datasets: 'Scope', shift: Optional[List[Union[None, float]]] = None,
                         scale: Optional[List[Union[None, float]]] = None, offset: Optional[List[Union[None, float]]] = None,
                         timebase: str = 's'):
        """
        Graphical comparison for datasets. Note: Datasets need to be type Channel.

        :param channel_datasets: dataset according to Channel
        :type channel_datasets: Scope
        :param shift: phase shift in a list for every input dataset
        :type shift: list[Union[None, float]]
        :param scale: channel scale factor in a list for every input dataset
        :type scale: list[Union[None, float]]
        :param offset: channel offset in a list for every input dataset
        :type offset: list[Union[None, float]]
        :param timebase: timebase, can be 's', 'ms', 'us', 'ns' or 'ps'
        :type timebase: str
        """
        if timebase.lower() == 's':
            time_factor = 1.0
        elif timebase.lower() == 'ms':
            time_factor = 1e-3
        elif timebase.lower() == 'µs' or timebase.lower() == 'us':
            time_factor = 1e-6
            timebase = 'µs'
        elif timebase.lower() == 'ns':
            time_factor = 1e-9
        elif timebase.lower() == 'ps':
            time_factor = 1e-12
        else:
            # Log user info
            logging.info(f"{class_modulename} :time base was not defined or unknown (Set to {timebase}).\n timebase are set to second")

            time_factor = 1
            timebase = 's'

        for count, channel_dataset in enumerate(channel_datasets):
            if not isinstance(channel_dataset, Scope):
                raise TypeError("channel_dataset must be type Scope.")
            modified_time = channel_dataset.channel_time
            modified_data = channel_dataset.channel_data

            if shift is not None:
                modified_time = channel_dataset.channel_time + shift[count]
            if scale is not None:
                modified_data = modified_data * scale[count]
            if offset is not None:
                modified_data = modified_data + offset[count]

            plt.plot(modified_time/time_factor, modified_data, label=channel_dataset.channel_label,
                     color=channel_dataset.channel_color, linestyle=channel_dataset.channel_linestyle)
        plt.xlabel(f"time in {timebase}")
        if channel_datasets[0].channel_unit is not None:
            if channel_datasets[0].channel_unit.lower() == 'a':
                plt.ylabel('Current in A')
            elif channel_datasets[0].channel_unit.lower() == 'u':
                plt.ylabel('Voltage in V')
            elif channel_datasets[0].channel_unit.lower() == 'w':
                plt.ylabel('Power in W')
        plt.legend()
        plt.grid()
        plt.show()

        # Log flow control
        logging.debug(f"{class_modulename} :Amount of displayed datasets={len(channel_datasets)}")

    @staticmethod
    def fft(channel: Scope, plot: bool = True):
        """
        Perform fft to the signal.

        :param channel: Scope channel object
        :type channel: Scope
        :param plot: True to show a figure
        :type plot: bool
        :return: numpy-array [[frequency-vector],[amplitude-vector],[phase-vector]]
        :rtype: npt.NDArray[list]

        :Example:

        >>> import pysignalscope as pss
        >>> import numpy as np
        >>> channel_example = pss.HandleScope.from_numpy(np.array([[0, 5e-3, 10e-3, 15e-3, 20e-3], [1, -1, 1, -1, 1]]), f0=100000, mode='time')
        >>> pss.HandleScope.fft(channel_example)
        """
        if not isinstance(plot, bool):
            raise TypeError("plot must be type bool.")
        period_vector = np.array([channel.channel_time, channel.channel_data])

        # Log flow control
        logging.debug(f"{channel.modulename} :Amount of channel data={len(channel.channel_data)}")

        return functions.fft(period_vector, mode='time', plot=plot)

    @staticmethod
    def short_to_period(channel: Scope, f0: Union[float, int, None] = None, time_period: Union[float, int, None] = None,
                        start_time: Union[float, int, None] = None):
        """Short a given Scope object to a period.

        :param channel: Scope channel object
        :type channel: Scope
        :param f0: frequency in Hz
        :type f0: float
        :param time_period: time period in seconds
        :type time_period: float
        :param start_time: start time in seconds
        :type start_time: float
        """
        if not isinstance(f0, (float, int)) != f0 is not None:
            raise TypeError("f0 must be type float/int/None.")
        if not isinstance(time_period, (float, int)) != f0 is not None:
            raise TypeError("time_period must be type float/int/None.")
        if not isinstance(start_time, (float, int)) != f0 is not None:
            raise TypeError("start_time must be type float/int/None.")

        if start_time is None:
            start_time = channel.channel_time[0]
        # check for correct input parameter
        if time_period is None and f0 is None:
            raise ValueError("give a time period or a fundamental frequency")

        if time_period is not None:
            end_time = start_time + time_period
        elif f0 is not None:
            end_time = start_time + 1/f0
        channel = HandleScope.modify(channel, channel_time_cut_min=start_time, channel_time_cut_max=end_time)
        # Log flow control
        logging.debug(f"{channel.modulename} :Time range: {start_time} to {end_time}")

        return channel

    @staticmethod
    def low_pass_filter(channel: Scope, order: int = 1, angular_frequency_rad: float = 0.05) -> Scope:
        """
        Implement a butterworth filter on the given signal.

        See also: https://docs.scipy.org/doc/scipy/reference/generated/scipy.signal.lfilter.html

        :param channel: Channel object
        :type channel: Scope
        :param order: filter order
        :type order: int
        :param angular_frequency_rad: angular frequency in rad. Valid for values 0...1. Smaller value means lower filter frequency.
        :type angular_frequency_rad: float
        :return: Scope object with filtered channel_data
        :rtype: Scope
        """
        if not isinstance(channel, Scope):
            raise TypeError("channel must be of type Scope.")
        if not isinstance(order, int):
            raise TypeError("order must be of type int.")
        if order <= 0:
            raise ValueError("minimum order is 1.")
        if not isinstance(angular_frequency_rad, float):
            raise TypeError("angular_frequency_rad must be of type float.")
        if angular_frequency_rad >= 1 or angular_frequency_rad <= 0:
            raise ValueError("angular_frequency_rad must be in interval ]0...1[.")

        # introduce scope copy for further channel modifications
        scope_copy = HandleScope.copy(channel)

        # filter adapted according to scipy example, see also:
        # https://docs.scipy.org/doc/scipy/reference/generated/scipy.signal.lfilter.html
        b, a = signal.butter(order, angular_frequency_rad, btype="lowpass")
        zi = signal.lfilter_zi(b, a)
        z, _ = signal.lfilter(b, a, channel.channel_data, zi=zi * channel.channel_data[0])
        z2, _ = signal.lfilter(b, a, z, zi=zi * z[0])
        y = signal.filtfilt(b, a, channel.channel_data)

        # overwrite scope data of the copy
        scope_copy.channel_data = y
        return scope_copy

    @staticmethod
    def derivative(channel: Scope, order: int = 1) -> Scope:
        """
        Get the derivative of the channel_data.

        In case of measured input signal, it is useful to apply a low-pass filter first.

        :param channel: Scope object
        :type channel: Scope
        :param order: oder of derivative, e.g. 1st order, ...
        :type order: int
        :return: Scope object
        :rtype: Scope
        """
        if not isinstance(channel, Scope):
            raise TypeError("channel must be type Scope.")
        if not isinstance(order, int):
            raise TypeError("order must be type integer.")
        if order <= 0:
            raise ValueError("order must be > 0.")
        # make a copy of the input channel object
        channel_copy = HandleScope.copy(channel)

        # calculate the derivative, using findiff-toolbox
        d_dx = FinDiff(0, channel.channel_time, order)
        df_dx = d_dx(channel.channel_data)

        # apply the derivative to the scope channel copy
        channel_copy.channel_data = df_dx

        return channel_copy

    @staticmethod
    def rms(channel: Scope) -> Any:
        """
        Calculate the RMS of a given channel. Make sure to provide a SINGLE PERIOD of the signal.

        :param channel: Scope channel object
        :type channel: Scope
        :return: rms(self.channel_data).
        :rtype: Any
        """
        # Log flow control
        logging.debug(f"{channel.modulename} :Number of channel data={len(channel.channel_data)}")

        return np.sqrt(np.mean(channel.channel_data ** 2))

    @staticmethod
    def mean(channel: Scope) -> Any:
        """
        Calculate the mean of the given channel. Make sure to provide a SINGLE PERIOD of the signal.

        :param channel: Scope channel object
        :type channel: Scope
        :return: mean(self.channel_data)
        :rtype: any
        """
        # Log flow control
        logging.debug(f"{channel.modulename} :Number of channel data={len(channel.channel_data)}")

        return np.mean(channel.channel_data)

    @staticmethod
    def absmean(channel: Scope) -> Any:
        """
        Calculate the absolute mean of the given channel. Make sure to provide a SINGLE PERIOD of the signal.

        :param channel: Scope channel object
        :type channel: Scope
        :return: abs(mean(self.channel_data))
        :rtype: Any
        """
        # Log flow control
        logging.debug(f"{channel.modulename} :Number of channel data={len(channel.channel_data)}")

        return np.mean(np.abs(channel.channel_data))

    @staticmethod
    def abs(channel: Scope) -> Scope:
        """
        Modify the existing scope channel so that the signal is rectified.

        :param channel: Scope channel object
        :type channel: Scope
        :return: abs(channel.channel_data).
        :rtype: Scope
        """
        channel_modified = copy.deepcopy(channel)

        # Log flow control
        logging.debug(f"{channel_modified.modulename} :Number of channel data={len(channel_modified.channel_data)}")

        channel_modified.channel_data = np.abs(channel_modified.channel_data)
        if channel_modified.channel_label is not None:
            channel_modified.channel_label = '|' + channel_modified.channel_label + '|'

        return channel_modified

    @staticmethod
    def square(channel: Scope) -> Scope:
        """
        Square the data channel.

        :param channel: Scope channel object
        :type channel: Scope
        :return: channel.channel_data ** 2 as scope object
        :rtype: Scope
        """
        channel_modified = copy.deepcopy(channel)

        channel_modified.channel_data = channel_modified.channel_data ** 2
        if channel_modified.channel_label is not None:
            channel_modified.channel_label = channel_modified.channel_label + '²'

        # Log flow control
        logging.debug(f"{channel_modified.modulename} :Number of channel data={len(channel_modified.channel_data)}")

        return channel_modified

    @staticmethod
    def save_figure(figure: plt.figure, fig_name: str):
        """
        Save the given figure object as pdf.

        :param figure: figure object
        :type figure: matplotlib.pyplot.figure
        :param fig_name: figure name for pdf file naming
        :type fig_name: str
        """
        if isinstance(fig_name, str):
            figure.savefig(f"{fig_name}.pdf")
        else:
            raise TypeError("figure name must be of type str.")

        # Log flow control
        logging.debug(f"{class_modulename} :Name of file to save={fig_name}.pdf")

    @staticmethod
    def save(scope_object: Scope, filepath: str) -> None:
        """
        Save a scope object to hard disk.

        :param scope_object: scope object
        :type scope_object: Scope
        :param filepath: filepath including file name
        :type filepath: str
        """
        if not isinstance(filepath, str):
            raise TypeError("filepath must be of type str.")
        if ".pkl" not in filepath:
            filepath = filepath + ".pkl"
        file_path, file_name = os.path.split(filepath)
        if file_path == "":
            file_path = os.path.curdir
        if not os.path.exists(file_path):
            os.makedirs(file_path, exist_ok=True)
        if not isinstance(scope_object, Scope):
            raise TypeError("scope_object must be of type Scope.")

        with open(filepath, 'wb') as handle:
            pickle.dump(scope_object, handle, protocol=pickle.HIGHEST_PROTOCOL)

    @staticmethod
    def load(filepath: str) -> Scope:
        """
        Load a scope file from the hard disk.

        :param filepath: filepath
        :type filepath: str
        :return: loaded Scope object
        :rtype: Scope
        """
        if not isinstance(filepath, str):
            raise TypeError("filepath must be of type str.")
        if ".pkl" not in filepath:
            raise ValueError("filepath must end with .pkl")
        if not os.path.exists(filepath):
            raise ValueError(f"{filepath} does not exist.")
        with open(filepath, 'rb') as handle:
            loaded_scope_object: Scope = pickle.load(handle)
        if not isinstance(loaded_scope_object, Scope):
            raise TypeError(f"Loaded object is of type {type(loaded_scope_object)}, but should be type Scope.")

        return loaded_scope_object


if __name__ == '__main__':
    pass<|MERGE_RESOLUTION|>--- conflicted
+++ resolved
@@ -879,12 +879,8 @@
         >>> if valid:
         >>>     print(f"{value} is within the limit")
         >>> else:
-<<<<<<< HEAD
-        >>>     printf(f"{value} is invalid")
-
-=======
         >>>     print(f"{value} is invalid")
->>>>>>> 3601b1f4
+
         The  value will be check according the given limits.
         If the value is within the limit the method provide True as return value.
 
@@ -925,12 +921,8 @@
         >>> if valid:
         >>>     print(f"{mindiff} is the minimum difference")
         >>> else:
-<<<<<<< HEAD
-        >>>     printf("Minimum difference could not be calculated")
-
-=======
         >>>     print("Minimum difference could not be calculated")
->>>>>>> 3601b1f4
+
         The minimum difference of a channel are calculated. A difference of 0 is ignored.
         The validity is set to false, if the array is not sorted in ascending order or the array contains only 1 value.
 
