--- conflicted
+++ resolved
@@ -7,15 +7,9 @@
 # 3rd party libraries
 import numpy as np
 
-<<<<<<< HEAD
 @dataclasses.dataclass(eq=False)
 class Channel:
-    """Scope data class."""
-=======
-@dataclasses.dataclass
-class Scope:
-    """Scope data class. Attributes as the following."""
->>>>>>> e508c4c2
+    """Dataclass for Channel objects in a special format, to keep labels, units and voltages belonging to a certain curve."""
 
     # mandatory measurement data
     channel_time: np.array  #: time series of the channel (mandatory)
@@ -28,7 +22,7 @@
     channel_linestyle: Optional[str]  #: channel linestyle in a plot (optional)
 
     # meta data
-<<<<<<< HEAD
+    channel_source: Optional[str]  #: channel source, additional meta data (optional)
     modulename: Optional[str]
 
     def __eq__(self, other):
@@ -45,8 +39,4 @@
                 (self.channel_unit == other.channel_unit) and \
                 (self.channel_color == other.channel_color) and \
                 (self.channel_source == other.channel_source) and \
-                (self.channel_linestyle == other.channel_linestyle))
-=======
-    channel_source: Optional[str]  #: channel source, additional meta data (optional)
-    modulename: Optional[str]
->>>>>>> e508c4c2
+                (self.channel_linestyle == other.channel_linestyle))